--- conflicted
+++ resolved
@@ -84,11 +84,7 @@
 #define OTX2_MBOX_REQ_SIG (0xdead)
 #define OTX2_MBOX_RSP_SIG (0xbeef)
 	u16 sig;         /* Signature, for validating corrupted msgs */
-<<<<<<< HEAD
-#define OTX2_MBOX_VERSION (0x0009)
-=======
 #define OTX2_MBOX_VERSION (0x000a)
->>>>>>> df0cc57e
 	u16 ver;         /* Version of msg's structure for this ID */
 	u16 next_msgoff; /* Offset of next msg within mailbox region */
 	int rc;          /* Msg process'ed response code */
@@ -172,21 +168,9 @@
 M(CGX_GET_PHY_FEC_STATS, 0x219, cgx_get_phy_fec_stats, msg_req, msg_rsp) \
 M(CGX_FEATURES_GET,	0x21B, cgx_features_get, msg_req,		\
 			       cgx_features_info_msg)			\
-<<<<<<< HEAD
-M(RPM_STATS,		0x216, rpm_stats, msg_req, rpm_stats_rsp)	\
-M(CGX_MAC_ADDR_ADD,	0x217, cgx_mac_addr_add, cgx_mac_addr_add_req,    \
-			       cgx_mac_addr_add_rsp)		\
-M(CGX_MAC_ADDR_DEL,	0x218, cgx_mac_addr_del, cgx_mac_addr_del_req,    \
-			       msg_rsp)		\
-M(CGX_MAC_MAX_ENTRIES_GET, 0x219, cgx_mac_max_entries_get, msg_req,    \
-				  cgx_max_dmac_entries_get_rsp)		\
-M(CGX_MAC_ADDR_RESET,	0x21A, cgx_mac_addr_reset, msg_req, msg_rsp)	\
-M(CGX_MAC_ADDR_UPDATE,	0x21B, cgx_mac_addr_update, cgx_mac_addr_update_req, \
-=======
 M(RPM_STATS,		0x21C, rpm_stats, msg_req, rpm_stats_rsp)	\
 M(CGX_MAC_ADDR_RESET,	0x21D, cgx_mac_addr_reset, msg_req, msg_rsp)	\
 M(CGX_MAC_ADDR_UPDATE,	0x21E, cgx_mac_addr_update, cgx_mac_addr_update_req, \
->>>>>>> df0cc57e
 			       msg_rsp)					\
 /* NPA mbox IDs (range 0x400 - 0x5FF) */				\
 M(NPA_LF_ALLOC,		0x400, npa_lf_alloc,				\
@@ -207,10 +191,7 @@
 M(CPT_STATS,            0xA05, cpt_sts, cpt_sts_req, cpt_sts_rsp)	\
 M(CPT_RXC_TIME_CFG,     0xA06, cpt_rxc_time_cfg, cpt_rxc_time_cfg_req,  \
 			       msg_rsp)                                 \
-<<<<<<< HEAD
-=======
 M(CPT_CTX_CACHE_SYNC,   0xA07, cpt_ctx_cache_sync, msg_req, msg_rsp)    \
->>>>>>> df0cc57e
 /* SDP mbox IDs (range 0x1000 - 0x11FF) */				\
 M(SET_SDP_CHAN_INFO, 0x1000, set_sdp_chan_info, sdp_chan_info_msg, msg_rsp) \
 M(GET_SDP_CHAN_INFO, 0x1001, get_sdp_chan_info, msg_req, sdp_get_chan_info_msg) \
@@ -294,13 +275,10 @@
 				nix_bp_cfg_rsp)	\
 M(NIX_BP_DISABLE,	0x8017, nix_bp_disable, nix_bp_cfg_req, msg_rsp) \
 M(NIX_GET_MAC_ADDR, 0x8018, nix_get_mac_addr, msg_req, nix_get_mac_addr_rsp) \
-<<<<<<< HEAD
-=======
 M(NIX_INLINE_IPSEC_CFG, 0x8019, nix_inline_ipsec_cfg,			\
 				nix_inline_ipsec_cfg, msg_rsp)		\
 M(NIX_INLINE_IPSEC_LF_CFG, 0x801a, nix_inline_ipsec_lf_cfg,		\
 				nix_inline_ipsec_lf_cfg, msg_rsp)	\
->>>>>>> df0cc57e
 M(NIX_CN10K_AQ_ENQ,	0x801b, nix_cn10k_aq_enq, nix_cn10k_aq_enq_req, \
 				nix_cn10k_aq_enq_rsp)			\
 M(NIX_GET_HW_INFO,	0x801c, nix_get_hw_info, msg_req, nix_hw_info)	\
@@ -752,11 +730,8 @@
 	NIX_AF_ERR_INVALID_BANDPROF = -426,
 	NIX_AF_ERR_IPOLICER_NOTSUPP = -427,
 	NIX_AF_ERR_BANDPROF_INVAL_REQ  = -428,
-<<<<<<< HEAD
-=======
 	NIX_AF_ERR_CQ_CTX_WRITE_ERR  = -429,
 	NIX_AF_ERR_AQ_CTX_RETRY_WRITE  = -430,
->>>>>>> df0cc57e
 };
 
 /* For NIX RX vtag action  */
@@ -1592,8 +1567,6 @@
 	u16 active_limit;
 };
 
-<<<<<<< HEAD
-=======
 /* Mailbox message request format to request for CPT_INST_S lmtst. */
 struct cpt_inst_lmtst_req {
 	struct mbox_msghdr hdr;
@@ -1601,7 +1574,6 @@
 	u64 rsvd;
 };
 
->>>>>>> df0cc57e
 struct sdp_node_info {
 	/* Node to which this PF belons to */
 	u8 node_id;
