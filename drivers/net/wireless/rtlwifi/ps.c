--- conflicted
+++ resolved
@@ -84,52 +84,7 @@
 	struct rtl_priv *rtlpriv = rtl_priv(hw);
 	struct rtl_ps_ctl *ppsc = rtl_psc(rtl_priv(hw));
 	bool actionallowed = false;
-<<<<<<< HEAD
-	u16 rfwait_cnt = 0;
-
-	/*protect_or_not = true; */
-
-	if (protect_or_not)
-		goto no_protect;
-
-	/*
-	 *Only one thread can change
-	 *the RF state at one time, and others
-	 *should wait to be executed.
-	 */
-	while (true) {
-		spin_lock(&rtlpriv->locks.rf_ps_lock);
-		if (ppsc->rfchange_inprogress) {
-			spin_unlock(&rtlpriv->locks.rf_ps_lock);
-
-			RT_TRACE(rtlpriv, COMP_ERR, DBG_WARNING,
-				 ("RF Change in progress!"
-				  "Wait to set..state_toset(%d).\n",
-				  state_toset));
-
-			/* Set RF after the previous action is done.  */
-			while (ppsc->rfchange_inprogress) {
-				rfwait_cnt++;
-				mdelay(1);
-
-				/*
-				 *Wait too long, return false to avoid
-				 *to be stuck here.
-				 */
-				if (rfwait_cnt > 100)
-					return false;
-			}
-		} else {
-			ppsc->rfchange_inprogress = true;
-			spin_unlock(&rtlpriv->locks.rf_ps_lock);
-			break;
-		}
-	}
-
-no_protect:
-=======
-
->>>>>>> f70490e6
+
 	switch (state_toset) {
 	case ERFON:
 		ppsc->rfoff_reason &= (~changesource);
@@ -171,15 +126,6 @@
 	if (actionallowed)
 		rtlpriv->cfg->ops->set_rf_power_state(hw, state_toset);
 
-<<<<<<< HEAD
-	if (!protect_or_not) {
-		spin_lock(&rtlpriv->locks.rf_ps_lock);
-		ppsc->rfchange_inprogress = false;
-		spin_unlock(&rtlpriv->locks.rf_ps_lock);
-	}
-
-=======
->>>>>>> f70490e6
 	return actionallowed;
 }
 EXPORT_SYMBOL(rtl_ps_set_rf_state);
@@ -593,11 +539,7 @@
 	}
 
 	spin_lock(&rtlpriv->locks.lps_lock);
-<<<<<<< HEAD
-	rtl_ps_set_rf_state(hw, ERFON, RF_CHANGE_BY_PS, false);
-=======
 	rtl_ps_set_rf_state(hw, ERFON, RF_CHANGE_BY_PS);
->>>>>>> f70490e6
 	spin_unlock(&rtlpriv->locks.lps_lock);
 }
 
@@ -631,20 +573,8 @@
 	if (rtlpriv->link_info.busytraffic)
 		return;
 
-<<<<<<< HEAD
-	spin_lock(&rtlpriv->locks.rf_ps_lock);
-	if (rtlpriv->psc.rfchange_inprogress) {
-		spin_unlock(&rtlpriv->locks.rf_ps_lock);
-		return;
-	}
-	spin_unlock(&rtlpriv->locks.rf_ps_lock);
-
-	spin_lock(&rtlpriv->locks.lps_lock);
-	rtl_ps_set_rf_state(hw, ERFSLEEP, RF_CHANGE_BY_PS, false);
-=======
 	spin_lock(&rtlpriv->locks.lps_lock);
 	rtl_ps_set_rf_state(hw, ERFSLEEP, RF_CHANGE_BY_PS);
->>>>>>> f70490e6
 	spin_unlock(&rtlpriv->locks.lps_lock);
 
 	if (ppsc->reg_rfps_level & RT_RF_OFF_LEVL_ASPM &&
