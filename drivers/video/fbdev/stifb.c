--- conflicted
+++ resolved
@@ -741,11 +741,7 @@
         packed_len = (fb->info.var.xres << 16) | fb->info.var.yres;
         NGLE_SET_DSTXY(fb, packed_dst);
 
-<<<<<<< HEAD
-        /* Write zeroes to overlay planes */
-=======
 	/* Write zeroes to overlay planes */
->>>>>>> 4795c787
 	NGLE_QUICK_SET_IMAGE_BITMAP_OP(fb,
 				       IBOvals(RopSrc, MaskAddrOffset(0),
 					       BitmapExtent08, StaticReg(0),
@@ -1301,22 +1297,14 @@
 		break;
 	default:
 #ifdef FALLBACK_TO_1BPP
-<<<<<<< HEAD
-	       	printk(KERN_WARNING
-=======
 		printk(KERN_WARNING
->>>>>>> 4795c787
 			"stifb: Unsupported graphics card (id=0x%08x) "
 				"- now trying 1bpp mode instead\n",
 			fb->id);
 		bpp = 1;	/* default to 1 bpp */
 		break;
 #else
-<<<<<<< HEAD
-	       	printk(KERN_WARNING
-=======
 		printk(KERN_WARNING
->>>>>>> 4795c787
 			"stifb: Unsupported graphics card (id=0x%08x) "
 				"- skipping.\n",
 			fb->id);
