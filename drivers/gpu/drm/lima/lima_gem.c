// SPDX-License-Identifier: GPL-2.0 OR MIT
/* Copyright 2017-2019 Qiang Yu <yuq825@gmail.com> */

#include <linux/mm.h>
#include <linux/sync_file.h>
#include <linux/pfn_t.h>

#include <drm/drm_file.h>
#include <drm/drm_syncobj.h>
#include <drm/drm_utils.h>

#include <drm/lima_drm.h>

#include "lima_drv.h"
#include "lima_gem.h"
#include "lima_gem_prime.h"
#include "lima_vm.h"
#include "lima_object.h"

int lima_gem_create_handle(struct drm_device *dev, struct drm_file *file,
			   u32 size, u32 flags, u32 *handle)
{
	int err;
	struct lima_bo *bo;
	struct lima_device *ldev = to_lima_dev(dev);

	bo = lima_bo_create(ldev, size, flags, NULL);
	if (IS_ERR(bo))
		return PTR_ERR(bo);

	err = drm_gem_handle_create(file, &bo->gem, handle);

	/* drop reference from allocate - handle holds it now */
	drm_gem_object_put_unlocked(&bo->gem);

	return err;
}

void lima_gem_free_object(struct drm_gem_object *obj)
{
	struct lima_bo *bo = to_lima_bo(obj);

	if (!list_empty(&bo->va))
		dev_err(obj->dev->dev, "lima gem free bo still has va\n");

	lima_bo_destroy(bo);
}

int lima_gem_object_open(struct drm_gem_object *obj, struct drm_file *file)
{
	struct lima_bo *bo = to_lima_bo(obj);
	struct lima_drm_priv *priv = to_lima_drm_priv(file);
	struct lima_vm *vm = priv->vm;

	return lima_vm_bo_add(vm, bo, true);
}

void lima_gem_object_close(struct drm_gem_object *obj, struct drm_file *file)
{
	struct lima_bo *bo = to_lima_bo(obj);
	struct lima_drm_priv *priv = to_lima_drm_priv(file);
	struct lima_vm *vm = priv->vm;

	lima_vm_bo_del(vm, bo);
}

int lima_gem_get_info(struct drm_file *file, u32 handle, u32 *va, u64 *offset)
{
	struct drm_gem_object *obj;
	struct lima_bo *bo;
	struct lima_drm_priv *priv = to_lima_drm_priv(file);
	struct lima_vm *vm = priv->vm;
	int err;

	obj = drm_gem_object_lookup(file, handle);
	if (!obj)
		return -ENOENT;

	bo = to_lima_bo(obj);

	*va = lima_vm_get_va(vm, bo);

	err = drm_gem_create_mmap_offset(obj);
	if (!err)
		*offset = drm_vma_node_offset_addr(&obj->vma_node);

	drm_gem_object_put_unlocked(obj);
	return err;
}

static vm_fault_t lima_gem_fault(struct vm_fault *vmf)
{
	struct vm_area_struct *vma = vmf->vma;
	struct drm_gem_object *obj = vma->vm_private_data;
	struct lima_bo *bo = to_lima_bo(obj);
	pfn_t pfn;
	pgoff_t pgoff;

	/* We don't use vmf->pgoff since that has the fake offset: */
	pgoff = (vmf->address - vma->vm_start) >> PAGE_SHIFT;
	pfn = __pfn_to_pfn_t(page_to_pfn(bo->pages[pgoff]), PFN_DEV);

	return vmf_insert_mixed(vma, vmf->address, pfn);
}

const struct vm_operations_struct lima_gem_vm_ops = {
	.fault = lima_gem_fault,
	.open = drm_gem_vm_open,
	.close = drm_gem_vm_close,
};

void lima_set_vma_flags(struct vm_area_struct *vma)
{
	pgprot_t prot = vm_get_page_prot(vma->vm_flags);

	vma->vm_flags |= VM_MIXEDMAP;
	vma->vm_flags &= ~VM_PFNMAP;
	vma->vm_page_prot = pgprot_writecombine(prot);
}

int lima_gem_mmap(struct file *filp, struct vm_area_struct *vma)
{
	int ret;

	ret = drm_gem_mmap(filp, vma);
	if (ret)
		return ret;

	lima_set_vma_flags(vma);
	return 0;
}

static int lima_gem_sync_bo(struct lima_sched_task *task, struct lima_bo *bo,
			    bool write, bool explicit)
{
	int err = 0;

	if (!write) {
		err = dma_resv_reserve_shared(bo->gem.resv, 1);
		if (err)
			return err;
	}

	/* explicit sync use user passed dep fence */
	if (explicit)
		return 0;

	return drm_gem_fence_array_add_implicit(&task->deps, &bo->gem, write);
}

static int lima_gem_lock_bos(struct lima_bo **bos, u32 nr_bos,
			     struct ww_acquire_ctx *ctx)
{
	int i, ret = 0, contended, slow_locked = -1;

	ww_acquire_init(ctx, &reservation_ww_class);

retry:
	for (i = 0; i < nr_bos; i++) {
		if (i == slow_locked) {
			slow_locked = -1;
			continue;
		}

		ret = ww_mutex_lock_interruptible(&bos[i]->gem.resv->lock, ctx);
		if (ret < 0) {
			contended = i;
			goto err;
		}
	}

	ww_acquire_done(ctx);
	return 0;

err:
	for (i--; i >= 0; i--)
		ww_mutex_unlock(&bos[i]->gem.resv->lock);

	if (slow_locked >= 0)
		ww_mutex_unlock(&bos[slow_locked]->gem.resv->lock);

	if (ret == -EDEADLK) {
		/* we lost out in a seqno race, lock and retry.. */
		ret = ww_mutex_lock_slow_interruptible(
			&bos[contended]->gem.resv->lock, ctx);
		if (!ret) {
			slow_locked = contended;
			goto retry;
		}
	}
	ww_acquire_fini(ctx);

	return ret;
}

static void lima_gem_unlock_bos(struct lima_bo **bos, u32 nr_bos,
				struct ww_acquire_ctx *ctx)
{
	int i;

	for (i = 0; i < nr_bos; i++)
		ww_mutex_unlock(&bos[i]->gem.resv->lock);
	ww_acquire_fini(ctx);
}

static int lima_gem_add_deps(struct drm_file *file, struct lima_submit *submit)
{
	int i, err;

	for (i = 0; i < ARRAY_SIZE(submit->in_sync); i++) {
		struct dma_fence *fence = NULL;

		if (!submit->in_sync[i])
			continue;

		err = drm_syncobj_find_fence(file, submit->in_sync[i],
					     0, 0, &fence);
		if (err)
			return err;

		err = drm_gem_fence_array_add(&submit->task->deps, fence);
		if (err) {
			dma_fence_put(fence);
			return err;
		}
	}

	return 0;
}

int lima_gem_submit(struct drm_file *file, struct lima_submit *submit)
{
	int i, err = 0;
	struct ww_acquire_ctx ctx;
	struct lima_drm_priv *priv = to_lima_drm_priv(file);
	struct lima_vm *vm = priv->vm;
	struct drm_syncobj *out_sync = NULL;
	struct dma_fence *fence;
	struct lima_bo **bos = submit->lbos;

	if (submit->out_sync) {
		out_sync = drm_syncobj_find(file, submit->out_sync);
		if (!out_sync)
			return -ENOENT;
	}

	for (i = 0; i < submit->nr_bos; i++) {
		struct drm_gem_object *obj;
		struct lima_bo *bo;

		obj = drm_gem_object_lookup(file, submit->bos[i].handle);
		if (!obj) {
			err = -ENOENT;
			goto err_out0;
		}

		bo = to_lima_bo(obj);

		/* increase refcnt of gpu va map to prevent unmapped when executing,
		 * will be decreased when task done
		 */
		err = lima_vm_bo_add(vm, bo, false);
		if (err) {
			drm_gem_object_put_unlocked(obj);
			goto err_out0;
		}

		bos[i] = bo;
	}

	err = lima_gem_lock_bos(bos, submit->nr_bos, &ctx);
	if (err)
		goto err_out0;

	err = lima_sched_task_init(
		submit->task, submit->ctx->context + submit->pipe,
		bos, submit->nr_bos, vm);
	if (err)
		goto err_out1;

	err = lima_gem_add_deps(file, submit);
	if (err)
		goto err_out2;

	for (i = 0; i < submit->nr_bos; i++) {
		err = lima_gem_sync_bo(
			submit->task, bos[i],
			submit->bos[i].flags & LIMA_SUBMIT_BO_WRITE,
			submit->flags & LIMA_SUBMIT_FLAG_EXPLICIT_FENCE);
		if (err)
			goto err_out2;
	}

	fence = lima_sched_context_queue_task(
		submit->ctx->context + submit->pipe, submit->task);

	for (i = 0; i < submit->nr_bos; i++) {
		if (submit->bos[i].flags & LIMA_SUBMIT_BO_WRITE)
			dma_resv_add_excl_fence(bos[i]->gem.resv, fence);
		else
			dma_resv_add_shared_fence(bos[i]->gem.resv, fence);
	}

	lima_gem_unlock_bos(bos, submit->nr_bos, &ctx);

	for (i = 0; i < submit->nr_bos; i++)
		drm_gem_object_put_unlocked(&bos[i]->gem);

	if (out_sync) {
		drm_syncobj_replace_fence(out_sync, fence);
		drm_syncobj_put(out_sync);
	}

	dma_fence_put(fence);

	return 0;

err_out2:
	lima_sched_task_fini(submit->task);
err_out1:
	lima_gem_unlock_bos(bos, submit->nr_bos, &ctx);
err_out0:
	for (i = 0; i < submit->nr_bos; i++) {
		if (!bos[i])
			break;
		lima_vm_bo_del(vm, bos[i]);
		drm_gem_object_put_unlocked(&bos[i]->gem);
	}
	if (out_sync)
		drm_syncobj_put(out_sync);
	return err;
}

int lima_gem_wait(struct drm_file *file, u32 handle, u32 op, s64 timeout_ns)
{
	bool write = op & LIMA_GEM_WAIT_WRITE;
	long ret, timeout;

	if (!op)
		return 0;

	timeout = drm_timeout_abs_to_jiffies(timeout_ns);

<<<<<<< HEAD
	ret = drm_gem_reservation_object_wait(file, handle, write, timeout);
	if (ret == -ETIME)
=======
	ret = drm_gem_dma_resv_wait(file, handle, write, timeout);
	if (ret == 0)
>>>>>>> 945b584c
		ret = timeout ? -ETIMEDOUT : -EBUSY;

	return ret;
}<|MERGE_RESOLUTION|>--- conflicted
+++ resolved
@@ -341,13 +341,8 @@
 
 	timeout = drm_timeout_abs_to_jiffies(timeout_ns);
 
-<<<<<<< HEAD
-	ret = drm_gem_reservation_object_wait(file, handle, write, timeout);
+	ret = drm_gem_dma_resv_wait(file, handle, write, timeout);
 	if (ret == -ETIME)
-=======
-	ret = drm_gem_dma_resv_wait(file, handle, write, timeout);
-	if (ret == 0)
->>>>>>> 945b584c
 		ret = timeout ? -ETIMEDOUT : -EBUSY;
 
 	return ret;
