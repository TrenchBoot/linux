/*
 * Copyright © 2014 Intel Corporation
 *
 * Permission is hereby granted, free of charge, to any person obtaining a
 * copy of this software and associated documentation files (the "Software"),
 * to deal in the Software without restriction, including without limitation
 * the rights to use, copy, modify, merge, publish, distribute, sublicense,
 * and/or sell copies of the Software, and to permit persons to whom the
 * Software is furnished to do so, subject to the following conditions:
 *
 * The above copyright notice and this permission notice (including the next
 * paragraph) shall be included in all copies or substantial portions of the
 * Software.
 *
 * THE SOFTWARE IS PROVIDED "AS IS", WITHOUT WARRANTY OF ANY KIND, EXPRESS OR
 * IMPLIED, INCLUDING BUT NOT LIMITED TO THE WARRANTIES OF MERCHANTABILITY,
 * FITNESS FOR A PARTICULAR PURPOSE AND NONINFRINGEMENT.  IN NO EVENT SHALL
 * THE AUTHORS OR COPYRIGHT HOLDERS BE LIABLE FOR ANY CLAIM, DAMAGES OR OTHER
 * LIABILITY, WHETHER IN AN ACTION OF CONTRACT, TORT OR OTHERWISE, ARISING
 * FROM, OUT OF OR IN CONNECTION WITH THE SOFTWARE OR THE USE OR OTHER
 * DEALINGS IN THE SOFTWARE.
 */

/**
 * DOC: Frame Buffer Compression (FBC)
 *
 * FBC tries to save memory bandwidth (and so power consumption) by
 * compressing the amount of memory used by the display. It is total
 * transparent to user space and completely handled in the kernel.
 *
 * The benefits of FBC are mostly visible with solid backgrounds and
 * variation-less patterns. It comes from keeping the memory footprint small
 * and having fewer memory pages opened and accessed for refreshing the display.
 *
 * i915 is responsible to reserve stolen memory for FBC and configure its
 * offset on proper registers. The hardware takes care of all
 * compress/decompress. However there are many known cases where we have to
 * forcibly disable it to allow proper screen updates.
 */

#include <drm/drm_fourcc.h>

#include "i915_drv.h"
#include "i915_trace.h"
#include "i915_vgpu.h"
#include "intel_de.h"
#include "intel_display_types.h"
#include "intel_fbc.h"
#include "intel_frontbuffer.h"

/*
 * For SKL+, the plane source size used by the hardware is based on the value we
 * write to the PLANE_SIZE register. For BDW-, the hardware looks at the value
 * we wrote to PIPESRC.
 */
static void intel_fbc_get_plane_source_size(const struct intel_fbc_state_cache *cache,
					    int *width, int *height)
{
	if (width)
		*width = cache->plane.src_w;
	if (height)
		*height = cache->plane.src_h;
}

/* plane stride in pixels */
static unsigned int intel_fbc_plane_stride(const struct intel_plane_state *plane_state)
{
	const struct drm_framebuffer *fb = plane_state->hw.fb;
	unsigned int stride;

<<<<<<< HEAD
	intel_fbc_get_plane_source_size(cache, NULL, &lines);
=======
	stride = plane_state->view.color_plane[0].stride;
	if (!drm_rotation_90_or_270(plane_state->hw.rotation))
		stride /= fb->format->cpp[0];

	return stride;
}

/* plane stride based cfb stride in bytes, assuming 1:1 compression limit */
static unsigned int _intel_fbc_cfb_stride(const struct intel_fbc_state_cache *cache)
{
	unsigned int cpp = 4; /* FBC always 4 bytes per pixel */

	return cache->fb.stride * cpp;
}

/* minimum acceptable cfb stride in bytes, assuming 1:1 compression limit */
static unsigned int skl_fbc_min_cfb_stride(struct drm_i915_private *i915,
					   const struct intel_fbc_state_cache *cache)
{
	unsigned int limit = 4; /* 1:4 compression limit is the worst case */
	unsigned int cpp = 4; /* FBC always 4 bytes per pixel */
	unsigned int height = 4; /* FBC segment is 4 lines */
	unsigned int stride;

	/* minimum segment stride we can use */
	stride = cache->plane.src_w * cpp * height / limit;

	/*
	 * Wa_16011863758: icl+
	 * Avoid some hardware segment address miscalculation.
	 */
	if (DISPLAY_VER(i915) >= 11)
		stride += 64;

	/*
	 * At least some of the platforms require each 4 line segment to
	 * be 512 byte aligned. Just do it always for simplicity.
	 */
	stride = ALIGN(stride, 512);

	/* convert back to single line equivalent with 1:1 compression limit */
	return stride * limit / height;
}

/* properly aligned cfb stride in bytes, assuming 1:1 compression limit */
static unsigned int intel_fbc_cfb_stride(struct drm_i915_private *i915,
					 const struct intel_fbc_state_cache *cache)
{
	unsigned int stride = _intel_fbc_cfb_stride(cache);

	/*
	 * At least some of the platforms require each 4 line segment to
	 * be 512 byte aligned. Aligning each line to 512 bytes guarantees
	 * that regardless of the compression limit we choose later.
	 */
	if (DISPLAY_VER(i915) >= 9)
		return max(ALIGN(stride, 512), skl_fbc_min_cfb_stride(i915, cache));
	else
		return stride;
}

static unsigned int intel_fbc_cfb_size(struct drm_i915_private *dev_priv,
				       const struct intel_fbc_state_cache *cache)
{
	int lines = cache->plane.src_h;

>>>>>>> df0cc57e
	if (DISPLAY_VER(dev_priv) == 7)
		lines = min(lines, 2048);
	else if (DISPLAY_VER(dev_priv) >= 8)
		lines = min(lines, 2560);

	return lines * intel_fbc_cfb_stride(dev_priv, cache);
}

static void i8xx_fbc_deactivate(struct drm_i915_private *dev_priv)
{
	u32 fbc_ctl;

	/* Disable compression */
	fbc_ctl = intel_de_read(dev_priv, FBC_CONTROL);
	if ((fbc_ctl & FBC_CTL_EN) == 0)
		return;

	fbc_ctl &= ~FBC_CTL_EN;
	intel_de_write(dev_priv, FBC_CONTROL, fbc_ctl);

	/* Wait for compressing bit to clear */
	if (intel_de_wait_for_clear(dev_priv, FBC_STATUS,
				    FBC_STAT_COMPRESSING, 10)) {
		drm_dbg_kms(&dev_priv->drm, "FBC idle timed out\n");
		return;
	}
}

static void i8xx_fbc_activate(struct drm_i915_private *dev_priv)
{
	struct intel_fbc *fbc = &dev_priv->fbc;
	const struct intel_fbc_reg_params *params = &fbc->params;
	int cfb_pitch;
	int i;
	u32 fbc_ctl;

<<<<<<< HEAD
	/* Note: fbc.limit == 1 for i8xx */
	cfb_pitch = params->cfb_size / FBC_LL_SIZE;
	if (params->fb.stride < cfb_pitch)
		cfb_pitch = params->fb.stride;
=======
	cfb_pitch = params->cfb_stride / fbc->limit;
>>>>>>> df0cc57e

	/* FBC_CTL wants 32B or 64B units */
	if (DISPLAY_VER(dev_priv) == 2)
		cfb_pitch = (cfb_pitch / 32) - 1;
	else
		cfb_pitch = (cfb_pitch / 64) - 1;

	/* Clear old tags */
	for (i = 0; i < (FBC_LL_SIZE / 32) + 1; i++)
		intel_de_write(dev_priv, FBC_TAG(i), 0);

	if (DISPLAY_VER(dev_priv) == 4) {
		u32 fbc_ctl2;

		/* Set it up... */
		fbc_ctl2 = FBC_CTL_FENCE_DBL | FBC_CTL_IDLE_IMM;
		fbc_ctl2 |= FBC_CTL_PLANE(params->crtc.i9xx_plane);
		if (params->fence_id >= 0)
			fbc_ctl2 |= FBC_CTL_CPU_FENCE;
		intel_de_write(dev_priv, FBC_CONTROL2, fbc_ctl2);
		intel_de_write(dev_priv, FBC_FENCE_OFF,
			       params->fence_y_offset);
	}

	/* enable it... */
	fbc_ctl = FBC_CTL_INTERVAL(params->interval);
	fbc_ctl |= FBC_CTL_EN | FBC_CTL_PERIODIC;
	if (IS_I945GM(dev_priv))
		fbc_ctl |= FBC_CTL_C3_IDLE; /* 945 needs special SR handling */
	fbc_ctl |= FBC_CTL_STRIDE(cfb_pitch & 0xff);
	if (params->fence_id >= 0)
		fbc_ctl |= FBC_CTL_FENCENO(params->fence_id);
	intel_de_write(dev_priv, FBC_CONTROL, fbc_ctl);
}

static bool i8xx_fbc_is_active(struct drm_i915_private *dev_priv)
{
	return intel_de_read(dev_priv, FBC_CONTROL) & FBC_CTL_EN;
}

static u32 g4x_dpfc_ctl_limit(struct drm_i915_private *i915)
{
<<<<<<< HEAD
	const struct intel_fbc_reg_params *params = &i915->fbc.params;
	int limit = i915->fbc.limit;

	if (params->fb.format->cpp[0] == 2)
		limit <<= 1;

	switch (limit) {
	default:
		MISSING_CASE(limit);
=======
	switch (i915->fbc.limit) {
	default:
		MISSING_CASE(i915->fbc.limit);
>>>>>>> df0cc57e
		fallthrough;
	case 1:
		return DPFC_CTL_LIMIT_1X;
	case 2:
		return DPFC_CTL_LIMIT_2X;
	case 4:
		return DPFC_CTL_LIMIT_4X;
	}
}

static void g4x_fbc_activate(struct drm_i915_private *dev_priv)
{
	struct intel_fbc_reg_params *params = &dev_priv->fbc.params;
	u32 dpfc_ctl;

	dpfc_ctl = DPFC_CTL_PLANE(params->crtc.i9xx_plane) | DPFC_SR_EN;

	dpfc_ctl |= g4x_dpfc_ctl_limit(dev_priv);

	if (params->fence_id >= 0) {
		dpfc_ctl |= DPFC_CTL_FENCE_EN | params->fence_id;
		intel_de_write(dev_priv, DPFC_FENCE_YOFF,
			       params->fence_y_offset);
	} else {
		intel_de_write(dev_priv, DPFC_FENCE_YOFF, 0);
	}

	/* enable it... */
	intel_de_write(dev_priv, DPFC_CONTROL, dpfc_ctl | DPFC_CTL_EN);
}

static void g4x_fbc_deactivate(struct drm_i915_private *dev_priv)
{
	u32 dpfc_ctl;

	/* Disable compression */
	dpfc_ctl = intel_de_read(dev_priv, DPFC_CONTROL);
	if (dpfc_ctl & DPFC_CTL_EN) {
		dpfc_ctl &= ~DPFC_CTL_EN;
		intel_de_write(dev_priv, DPFC_CONTROL, dpfc_ctl);
	}
}

static bool g4x_fbc_is_active(struct drm_i915_private *dev_priv)
{
	return intel_de_read(dev_priv, DPFC_CONTROL) & DPFC_CTL_EN;
}

static void i8xx_fbc_recompress(struct drm_i915_private *dev_priv)
{
	struct intel_fbc_reg_params *params = &dev_priv->fbc.params;
	enum i9xx_plane_id i9xx_plane = params->crtc.i9xx_plane;

	spin_lock_irq(&dev_priv->uncore.lock);
	intel_de_write_fw(dev_priv, DSPADDR(i9xx_plane),
			  intel_de_read_fw(dev_priv, DSPADDR(i9xx_plane)));
	spin_unlock_irq(&dev_priv->uncore.lock);
}

static void i965_fbc_recompress(struct drm_i915_private *dev_priv)
{
	struct intel_fbc_reg_params *params = &dev_priv->fbc.params;
	enum i9xx_plane_id i9xx_plane = params->crtc.i9xx_plane;

	spin_lock_irq(&dev_priv->uncore.lock);
	intel_de_write_fw(dev_priv, DSPSURF(i9xx_plane),
			  intel_de_read_fw(dev_priv, DSPSURF(i9xx_plane)));
	spin_unlock_irq(&dev_priv->uncore.lock);
}

/* This function forces a CFB recompression through the nuke operation. */
static void snb_fbc_recompress(struct drm_i915_private *dev_priv)
{
	intel_de_write(dev_priv, MSG_FBC_REND_STATE, FBC_REND_NUKE);
	intel_de_posting_read(dev_priv, MSG_FBC_REND_STATE);
}

static void intel_fbc_recompress(struct drm_i915_private *dev_priv)
{
	struct intel_fbc *fbc = &dev_priv->fbc;

	trace_intel_fbc_nuke(fbc->crtc);

	if (DISPLAY_VER(dev_priv) >= 6)
		snb_fbc_recompress(dev_priv);
	else if (DISPLAY_VER(dev_priv) >= 4)
		i965_fbc_recompress(dev_priv);
	else
		i8xx_fbc_recompress(dev_priv);
}

static void ilk_fbc_activate(struct drm_i915_private *dev_priv)
{
	struct intel_fbc_reg_params *params = &dev_priv->fbc.params;
	u32 dpfc_ctl;

	dpfc_ctl = DPFC_CTL_PLANE(params->crtc.i9xx_plane);

	dpfc_ctl |= g4x_dpfc_ctl_limit(dev_priv);

	if (params->fence_id >= 0) {
		dpfc_ctl |= DPFC_CTL_FENCE_EN;
		if (IS_IRONLAKE(dev_priv))
			dpfc_ctl |= params->fence_id;
		if (IS_SANDYBRIDGE(dev_priv)) {
			intel_de_write(dev_priv, SNB_DPFC_CTL_SA,
				       SNB_CPU_FENCE_ENABLE | params->fence_id);
			intel_de_write(dev_priv, DPFC_CPU_FENCE_OFFSET,
				       params->fence_y_offset);
		}
	} else {
		if (IS_SANDYBRIDGE(dev_priv)) {
			intel_de_write(dev_priv, SNB_DPFC_CTL_SA, 0);
			intel_de_write(dev_priv, DPFC_CPU_FENCE_OFFSET, 0);
		}
	}

	intel_de_write(dev_priv, ILK_DPFC_FENCE_YOFF,
		       params->fence_y_offset);
	/* enable it... */
	intel_de_write(dev_priv, ILK_DPFC_CONTROL, dpfc_ctl | DPFC_CTL_EN);
}

static void ilk_fbc_deactivate(struct drm_i915_private *dev_priv)
{
	u32 dpfc_ctl;

	/* Disable compression */
	dpfc_ctl = intel_de_read(dev_priv, ILK_DPFC_CONTROL);
	if (dpfc_ctl & DPFC_CTL_EN) {
		dpfc_ctl &= ~DPFC_CTL_EN;
		intel_de_write(dev_priv, ILK_DPFC_CONTROL, dpfc_ctl);
	}
}

static bool ilk_fbc_is_active(struct drm_i915_private *dev_priv)
{
	return intel_de_read(dev_priv, ILK_DPFC_CONTROL) & DPFC_CTL_EN;
}

static void gen7_fbc_activate(struct drm_i915_private *dev_priv)
{
	struct intel_fbc *fbc = &dev_priv->fbc;
	const struct intel_fbc_reg_params *params = &fbc->params;
	u32 dpfc_ctl;

<<<<<<< HEAD
	/* Display WA #0529: skl, kbl, bxt. */
	if (DISPLAY_VER(dev_priv) == 9) {
		u32 val = intel_de_read(dev_priv, CHICKEN_MISC_4);
=======
	if (DISPLAY_VER(dev_priv) >= 10) {
		u32 val = 0;

		if (params->override_cfb_stride)
			val |= FBC_STRIDE_OVERRIDE |
				FBC_STRIDE(params->override_cfb_stride / fbc->limit);
>>>>>>> df0cc57e

		intel_de_write(dev_priv, GLK_FBC_STRIDE, val);
	} else if (DISPLAY_VER(dev_priv) == 9) {
		u32 val = 0;

		/* Display WA #0529: skl, kbl, bxt. */
		if (params->override_cfb_stride)
			val |= CHICKEN_FBC_STRIDE_OVERRIDE |
				CHICKEN_FBC_STRIDE(params->override_cfb_stride / fbc->limit);

		intel_de_rmw(dev_priv, CHICKEN_MISC_4,
			     CHICKEN_FBC_STRIDE_OVERRIDE |
			     CHICKEN_FBC_STRIDE_MASK, val);
	}

	dpfc_ctl = 0;
	if (IS_IVYBRIDGE(dev_priv))
		dpfc_ctl |= IVB_DPFC_CTL_PLANE(params->crtc.i9xx_plane);

	dpfc_ctl |= g4x_dpfc_ctl_limit(dev_priv);

	if (params->fence_id >= 0) {
		dpfc_ctl |= IVB_DPFC_CTL_FENCE_EN;
		intel_de_write(dev_priv, SNB_DPFC_CTL_SA,
			       SNB_CPU_FENCE_ENABLE | params->fence_id);
		intel_de_write(dev_priv, DPFC_CPU_FENCE_OFFSET,
			       params->fence_y_offset);
	} else if (dev_priv->ggtt.num_fences) {
		intel_de_write(dev_priv, SNB_DPFC_CTL_SA, 0);
		intel_de_write(dev_priv, DPFC_CPU_FENCE_OFFSET, 0);
	}

	if (dev_priv->fbc.false_color)
		dpfc_ctl |= FBC_CTL_FALSE_COLOR;

	intel_de_write(dev_priv, ILK_DPFC_CONTROL, dpfc_ctl | DPFC_CTL_EN);
}

static bool intel_fbc_hw_is_active(struct drm_i915_private *dev_priv)
{
	if (DISPLAY_VER(dev_priv) >= 5)
		return ilk_fbc_is_active(dev_priv);
	else if (IS_GM45(dev_priv))
		return g4x_fbc_is_active(dev_priv);
	else
		return i8xx_fbc_is_active(dev_priv);
}

static void intel_fbc_hw_activate(struct drm_i915_private *dev_priv)
{
	struct intel_fbc *fbc = &dev_priv->fbc;

	trace_intel_fbc_activate(fbc->crtc);

	fbc->active = true;
	fbc->activated = true;

	if (DISPLAY_VER(dev_priv) >= 7)
		gen7_fbc_activate(dev_priv);
	else if (DISPLAY_VER(dev_priv) >= 5)
		ilk_fbc_activate(dev_priv);
	else if (IS_GM45(dev_priv))
		g4x_fbc_activate(dev_priv);
	else
		i8xx_fbc_activate(dev_priv);
}

static void intel_fbc_hw_deactivate(struct drm_i915_private *dev_priv)
{
	struct intel_fbc *fbc = &dev_priv->fbc;

	trace_intel_fbc_deactivate(fbc->crtc);

	fbc->active = false;

	if (DISPLAY_VER(dev_priv) >= 5)
		ilk_fbc_deactivate(dev_priv);
	else if (IS_GM45(dev_priv))
		g4x_fbc_deactivate(dev_priv);
	else
		i8xx_fbc_deactivate(dev_priv);
}

/**
 * intel_fbc_is_active - Is FBC active?
 * @dev_priv: i915 device instance
 *
 * This function is used to verify the current state of FBC.
 *
 * FIXME: This should be tracked in the plane config eventually
 * instead of queried at runtime for most callers.
 */
bool intel_fbc_is_active(struct drm_i915_private *dev_priv)
{
	return dev_priv->fbc.active;
}

static void intel_fbc_activate(struct drm_i915_private *dev_priv)
{
	intel_fbc_hw_activate(dev_priv);
	intel_fbc_recompress(dev_priv);
}

static void intel_fbc_deactivate(struct drm_i915_private *dev_priv,
				 const char *reason)
{
	struct intel_fbc *fbc = &dev_priv->fbc;

	drm_WARN_ON(&dev_priv->drm, !mutex_is_locked(&fbc->lock));

	if (fbc->active)
		intel_fbc_hw_deactivate(dev_priv);

	fbc->no_fbc_reason = reason;
}

static u64 intel_fbc_cfb_base_max(struct drm_i915_private *i915)
{
	if (DISPLAY_VER(i915) >= 5 || IS_G4X(i915))
		return BIT_ULL(28);
	else
		return BIT_ULL(32);
}

static u64 intel_fbc_stolen_end(struct drm_i915_private *dev_priv)
{
	u64 end;

	/* The FBC hardware for BDW/SKL doesn't have access to the stolen
	 * reserved range size, so it always assumes the maximum (8mb) is used.
	 * If we enable FBC using a CFB on that memory range we'll get FIFO
	 * underruns, even if that range is not reserved by the BIOS. */
	if (IS_BROADWELL(dev_priv) || (DISPLAY_VER(dev_priv) == 9 &&
				       !IS_BROXTON(dev_priv)))
		end = resource_size(&dev_priv->dsm) - 8 * 1024 * 1024;
	else
		end = U64_MAX;

	return min(end, intel_fbc_cfb_base_max(dev_priv));
}

<<<<<<< HEAD
static int intel_fbc_max_limit(struct drm_i915_private *dev_priv, int fb_cpp)
{
	/*
	 * FIXME: FBC1 can have arbitrary cfb stride,
	 * so we could support different compression ratios.
	 */
	if (DISPLAY_VER(dev_priv) < 5 && !IS_G4X(dev_priv))
		return 1;

	/* WaFbcOnly1to1Ratio:ctg */
	if (IS_G4X(dev_priv))
		return 1;

	/* FBC2 can only do 1:1, 1:2, 1:4 */
	return fb_cpp == 2 ? 2 : 4;
}

static int find_compression_limit(struct drm_i915_private *dev_priv,
				  unsigned int size,
				  unsigned int fb_cpp)
{
	struct intel_fbc *fbc = &dev_priv->fbc;
	u64 end = intel_fbc_stolen_end(dev_priv);
	int ret, limit = 1;
=======
static int intel_fbc_min_limit(int fb_cpp)
{
	return fb_cpp == 2 ? 2 : 1;
}

static int intel_fbc_max_limit(struct drm_i915_private *dev_priv)
{
	/* WaFbcOnly1to1Ratio:ctg */
	if (IS_G4X(dev_priv))
		return 1;

	/*
	 * FBC2 can only do 1:1, 1:2, 1:4, we limit
	 * FBC1 to the same out of convenience.
	 */
	return 4;
}

static int find_compression_limit(struct drm_i915_private *dev_priv,
				  unsigned int size, int min_limit)
{
	struct intel_fbc *fbc = &dev_priv->fbc;
	u64 end = intel_fbc_stolen_end(dev_priv);
	int ret, limit = min_limit;

	size /= limit;
>>>>>>> df0cc57e

	/* Try to over-allocate to reduce reallocations and fragmentation. */
	ret = i915_gem_stolen_insert_node_in_range(dev_priv, &fbc->compressed_fb,
						   size <<= 1, 4096, 0, end);
	if (ret == 0)
		return limit;

<<<<<<< HEAD
	for (; limit <= intel_fbc_max_limit(dev_priv, fb_cpp); limit <<= 1) {
=======
	for (; limit <= intel_fbc_max_limit(dev_priv); limit <<= 1) {
>>>>>>> df0cc57e
		ret = i915_gem_stolen_insert_node_in_range(dev_priv, &fbc->compressed_fb,
							   size >>= 1, 4096, 0, end);
		if (ret == 0)
			return limit;
	}

	return 0;
}

static int intel_fbc_alloc_cfb(struct drm_i915_private *dev_priv,
			       unsigned int size, int min_limit)
{
	struct intel_fbc *fbc = &dev_priv->fbc;
	int ret;

	drm_WARN_ON(&dev_priv->drm,
		    drm_mm_node_allocated(&fbc->compressed_fb));
	drm_WARN_ON(&dev_priv->drm,
		    drm_mm_node_allocated(&fbc->compressed_llb));
<<<<<<< HEAD

	if (DISPLAY_VER(dev_priv) < 5 && !IS_G4X(dev_priv)) {
		ret = i915_gem_stolen_insert_node(dev_priv, &fbc->compressed_llb,
						  4096, 4096);
		if (ret)
			goto err;
	}

	ret = find_compression_limit(dev_priv, size, fb_cpp);
=======

	if (DISPLAY_VER(dev_priv) < 5 && !IS_G4X(dev_priv)) {
		ret = i915_gem_stolen_insert_node(dev_priv, &fbc->compressed_llb,
						  4096, 4096);
		if (ret)
			goto err;
	}

	ret = find_compression_limit(dev_priv, size, min_limit);
>>>>>>> df0cc57e
	if (!ret)
		goto err_llb;
	else if (ret > min_limit)
		drm_info_once(&dev_priv->drm,
			      "Reducing the compressed framebuffer size. This may lead to less power savings than a non-reduced-size. Try to increase stolen memory size if available in BIOS.\n");

	fbc->limit = ret;

	drm_dbg_kms(&dev_priv->drm,
		    "reserved %llu bytes of contiguous stolen space for FBC, limit: %d\n",
		    fbc->compressed_fb.size, fbc->limit);

	return 0;

err_llb:
	if (drm_mm_node_allocated(&fbc->compressed_llb))
		i915_gem_stolen_remove_node(dev_priv, &fbc->compressed_llb);
err:
	if (drm_mm_initialized(&dev_priv->mm.stolen))
		drm_info_once(&dev_priv->drm, "not enough stolen space for compressed buffer (need %d more bytes), disabling. Hint: you may be able to increase stolen memory size in the BIOS to avoid this.\n", size);
	return -ENOSPC;
}

static void intel_fbc_program_cfb(struct drm_i915_private *dev_priv)
{
	struct intel_fbc *fbc = &dev_priv->fbc;

	if (DISPLAY_VER(dev_priv) >= 5) {
		intel_de_write(dev_priv, ILK_DPFC_CB_BASE,
			       fbc->compressed_fb.start);
	} else if (IS_GM45(dev_priv)) {
		intel_de_write(dev_priv, DPFC_CB_BASE,
			       fbc->compressed_fb.start);
	} else {
		GEM_BUG_ON(range_overflows_end_t(u64, dev_priv->dsm.start,
						 fbc->compressed_fb.start,
						 U32_MAX));
		GEM_BUG_ON(range_overflows_end_t(u64, dev_priv->dsm.start,
						 fbc->compressed_llb.start,
						 U32_MAX));

		intel_de_write(dev_priv, FBC_CFB_BASE,
			       dev_priv->dsm.start + fbc->compressed_fb.start);
		intel_de_write(dev_priv, FBC_LL_BASE,
			       dev_priv->dsm.start + fbc->compressed_llb.start);
	}
}

static void __intel_fbc_cleanup_cfb(struct drm_i915_private *dev_priv)
{
	struct intel_fbc *fbc = &dev_priv->fbc;

	if (WARN_ON(intel_fbc_hw_is_active(dev_priv)))
		return;

	if (drm_mm_node_allocated(&fbc->compressed_llb))
		i915_gem_stolen_remove_node(dev_priv, &fbc->compressed_llb);
	if (drm_mm_node_allocated(&fbc->compressed_fb))
		i915_gem_stolen_remove_node(dev_priv, &fbc->compressed_fb);
}

void intel_fbc_cleanup_cfb(struct drm_i915_private *dev_priv)
{
	struct intel_fbc *fbc = &dev_priv->fbc;

	if (!HAS_FBC(dev_priv))
		return;

	mutex_lock(&fbc->lock);
	__intel_fbc_cleanup_cfb(dev_priv);
	mutex_unlock(&fbc->lock);
}

static bool stride_is_valid(struct drm_i915_private *dev_priv,
			    u64 modifier, unsigned int stride)
{
	/* This should have been caught earlier. */
	if (drm_WARN_ON_ONCE(&dev_priv->drm, (stride & (64 - 1)) != 0))
		return false;

	/* Below are the additional FBC restrictions. */
	if (stride < 512)
		return false;

	if (DISPLAY_VER(dev_priv) == 2 || DISPLAY_VER(dev_priv) == 3)
		return stride == 4096 || stride == 8192;

	if (DISPLAY_VER(dev_priv) == 4 && !IS_G4X(dev_priv) && stride < 2048)
		return false;

	/* Display WA #1105: skl,bxt,kbl,cfl,glk */
	if ((DISPLAY_VER(dev_priv) == 9 || IS_GEMINILAKE(dev_priv)) &&
	    modifier == DRM_FORMAT_MOD_LINEAR && stride & 511)
		return false;

	if (stride > 16384)
		return false;

	return true;
}

static bool pixel_format_is_valid(struct drm_i915_private *dev_priv,
				  u32 pixel_format)
{
	switch (pixel_format) {
	case DRM_FORMAT_XRGB8888:
	case DRM_FORMAT_XBGR8888:
		return true;
	case DRM_FORMAT_XRGB1555:
	case DRM_FORMAT_RGB565:
		/* 16bpp not supported on gen2 */
		if (DISPLAY_VER(dev_priv) == 2)
			return false;
		/* WaFbcOnly1to1Ratio:ctg */
		if (IS_G4X(dev_priv))
			return false;
		return true;
	default:
		return false;
	}
}

static bool rotation_is_valid(struct drm_i915_private *dev_priv,
			      u32 pixel_format, unsigned int rotation)
{
	if (DISPLAY_VER(dev_priv) >= 9 && pixel_format == DRM_FORMAT_RGB565 &&
	    drm_rotation_90_or_270(rotation))
		return false;
	else if (DISPLAY_VER(dev_priv) <= 4 && !IS_G4X(dev_priv) &&
		 rotation != DRM_MODE_ROTATE_0)
		return false;

	return true;
}

/*
 * For some reason, the hardware tracking starts looking at whatever we
 * programmed as the display plane base address register. It does not look at
 * the X and Y offset registers. That's why we include the src x/y offsets
 * instead of just looking at the plane size.
 */
static bool intel_fbc_hw_tracking_covers_screen(struct intel_crtc *crtc)
{
	struct drm_i915_private *dev_priv = to_i915(crtc->base.dev);
	struct intel_fbc *fbc = &dev_priv->fbc;
	unsigned int effective_w, effective_h, max_w, max_h;

	if (DISPLAY_VER(dev_priv) >= 10) {
		max_w = 5120;
		max_h = 4096;
	} else if (DISPLAY_VER(dev_priv) >= 8 || IS_HASWELL(dev_priv)) {
		max_w = 4096;
		max_h = 4096;
	} else if (IS_G4X(dev_priv) || DISPLAY_VER(dev_priv) >= 5) {
		max_w = 4096;
		max_h = 2048;
	} else {
		max_w = 2048;
		max_h = 1536;
	}

	intel_fbc_get_plane_source_size(&fbc->state_cache, &effective_w,
					&effective_h);
	effective_w += fbc->state_cache.plane.adjusted_x;
	effective_h += fbc->state_cache.plane.adjusted_y;

	return effective_w <= max_w && effective_h <= max_h;
}

static bool tiling_is_valid(struct drm_i915_private *dev_priv,
			    u64 modifier)
{
	switch (modifier) {
	case DRM_FORMAT_MOD_LINEAR:
	case I915_FORMAT_MOD_Y_TILED:
	case I915_FORMAT_MOD_Yf_TILED:
		return DISPLAY_VER(dev_priv) >= 9;
	case I915_FORMAT_MOD_X_TILED:
		return true;
	default:
		return false;
	}
}

static void intel_fbc_update_state_cache(struct intel_crtc *crtc,
					 const struct intel_crtc_state *crtc_state,
					 const struct intel_plane_state *plane_state)
{
	struct drm_i915_private *dev_priv = to_i915(crtc->base.dev);
	struct intel_fbc *fbc = &dev_priv->fbc;
	struct intel_fbc_state_cache *cache = &fbc->state_cache;
	struct drm_framebuffer *fb = plane_state->hw.fb;

	cache->plane.visible = plane_state->uapi.visible;
	if (!cache->plane.visible)
		return;

	cache->crtc.mode_flags = crtc_state->hw.adjusted_mode.flags;
	if (IS_HASWELL(dev_priv) || IS_BROADWELL(dev_priv))
		cache->crtc.hsw_bdw_pixel_rate = crtc_state->pixel_rate;

	cache->plane.rotation = plane_state->hw.rotation;
	/*
	 * Src coordinates are already rotated by 270 degrees for
	 * the 90/270 degree plane rotation cases (to match the
	 * GTT mapping), hence no need to account for rotation here.
	 */
	cache->plane.src_w = drm_rect_width(&plane_state->uapi.src) >> 16;
	cache->plane.src_h = drm_rect_height(&plane_state->uapi.src) >> 16;
	cache->plane.adjusted_x = plane_state->view.color_plane[0].x;
	cache->plane.adjusted_y = plane_state->view.color_plane[0].y;

	cache->plane.pixel_blend_mode = plane_state->hw.pixel_blend_mode;

	cache->fb.format = fb->format;
	cache->fb.modifier = fb->modifier;
	cache->fb.stride = intel_fbc_plane_stride(plane_state);

	/* FBC1 compression interval: arbitrary choice of 1 second */
	cache->interval = drm_mode_vrefresh(&crtc_state->hw.adjusted_mode);

	cache->fence_y_offset = intel_plane_fence_y_offset(plane_state);

	drm_WARN_ON(&dev_priv->drm, plane_state->flags & PLANE_HAS_FENCE &&
		    !plane_state->ggtt_vma->fence);

	if (plane_state->flags & PLANE_HAS_FENCE &&
	    plane_state->ggtt_vma->fence)
		cache->fence_id = plane_state->ggtt_vma->fence->id;
	else
		cache->fence_id = -1;

	cache->psr2_active = crtc_state->has_psr2;
}

static bool intel_fbc_cfb_size_changed(struct drm_i915_private *dev_priv)
{
	struct intel_fbc *fbc = &dev_priv->fbc;

<<<<<<< HEAD
	return intel_fbc_calculate_cfb_size(dev_priv, &fbc->state_cache) >
=======
	return intel_fbc_cfb_size(dev_priv, &fbc->state_cache) >
>>>>>>> df0cc57e
		fbc->compressed_fb.size * fbc->limit;
}

static u16 intel_fbc_override_cfb_stride(struct drm_i915_private *dev_priv,
					 const struct intel_fbc_state_cache *cache)
{
<<<<<<< HEAD
	struct intel_fbc *fbc = &dev_priv->fbc;
	struct intel_fbc_state_cache *cache = &fbc->state_cache;

	if ((DISPLAY_VER(dev_priv) == 9) &&
	    cache->fb.modifier != I915_FORMAT_MOD_X_TILED)
		return DIV_ROUND_UP(cache->plane.src_w, 32 * fbc->limit) * 8;
	else
		return 0;
}
=======
	unsigned int stride = _intel_fbc_cfb_stride(cache);
	unsigned int stride_aligned = intel_fbc_cfb_stride(dev_priv, cache);
>>>>>>> df0cc57e

	/*
	 * Override stride in 64 byte units per 4 line segment.
	 *
	 * Gen9 hw miscalculates cfb stride for linear as
	 * PLANE_STRIDE*512 instead of PLANE_STRIDE*64, so
	 * we always need to use the override there.
	 */
	if (stride != stride_aligned ||
	    (DISPLAY_VER(dev_priv) == 9 &&
	     cache->fb.modifier == DRM_FORMAT_MOD_LINEAR))
		return stride_aligned * 4 / 64;

	return 0;
}

static bool intel_fbc_can_enable(struct drm_i915_private *dev_priv)
{
	struct intel_fbc *fbc = &dev_priv->fbc;

	if (intel_vgpu_active(dev_priv)) {
		fbc->no_fbc_reason = "VGPU is active";
		return false;
	}

	if (!dev_priv->params.enable_fbc) {
		fbc->no_fbc_reason = "disabled per module param or by default";
		return false;
	}

	if (fbc->underrun_detected) {
		fbc->no_fbc_reason = "underrun detected";
		return false;
	}

	return true;
}

static bool intel_fbc_can_activate(struct intel_crtc *crtc)
{
	struct drm_i915_private *dev_priv = to_i915(crtc->base.dev);
	struct intel_fbc *fbc = &dev_priv->fbc;
	struct intel_fbc_state_cache *cache = &fbc->state_cache;

	if (!intel_fbc_can_enable(dev_priv))
		return false;

	if (!cache->plane.visible) {
		fbc->no_fbc_reason = "primary plane not visible";
		return false;
	}

	/* We don't need to use a state cache here since this information is
	 * global for all CRTC.
	 */
	if (fbc->underrun_detected) {
		fbc->no_fbc_reason = "underrun detected";
		return false;
	}

	if (cache->crtc.mode_flags & DRM_MODE_FLAG_INTERLACE) {
		fbc->no_fbc_reason = "incompatible mode";
		return false;
	}

	if (!intel_fbc_hw_tracking_covers_screen(crtc)) {
		fbc->no_fbc_reason = "mode too large for compression";
		return false;
	}

	/* The use of a CPU fence is one of two ways to detect writes by the
	 * CPU to the scanout and trigger updates to the FBC.
	 *
	 * The other method is by software tracking (see
	 * intel_fbc_invalidate/flush()), it will manually notify FBC and nuke
	 * the current compressed buffer and recompress it.
	 *
	 * Note that is possible for a tiled surface to be unmappable (and
	 * so have no fence associated with it) due to aperture constraints
	 * at the time of pinning.
	 *
	 * FIXME with 90/270 degree rotation we should use the fence on
	 * the normal GTT view (the rotated view doesn't even have a
	 * fence). Would need changes to the FBC fence Y offset as well.
	 * For now this will effectively disable FBC with 90/270 degree
	 * rotation.
	 */
	if (DISPLAY_VER(dev_priv) < 9 && cache->fence_id < 0) {
		fbc->no_fbc_reason = "framebuffer not tiled or fenced";
		return false;
	}

	if (!pixel_format_is_valid(dev_priv, cache->fb.format->format)) {
		fbc->no_fbc_reason = "pixel format is invalid";
		return false;
	}

	if (!rotation_is_valid(dev_priv, cache->fb.format->format,
			       cache->plane.rotation)) {
		fbc->no_fbc_reason = "rotation unsupported";
		return false;
	}

	if (!tiling_is_valid(dev_priv, cache->fb.modifier)) {
		fbc->no_fbc_reason = "tiling unsupported";
		return false;
	}

	if (!stride_is_valid(dev_priv, cache->fb.modifier,
			     cache->fb.stride * cache->fb.format->cpp[0])) {
		fbc->no_fbc_reason = "framebuffer stride not supported";
		return false;
	}

	if (cache->plane.pixel_blend_mode != DRM_MODE_BLEND_PIXEL_NONE &&
	    cache->fb.format->has_alpha) {
		fbc->no_fbc_reason = "per-pixel alpha blending is incompatible with FBC";
		return false;
	}

	/* WaFbcExceedCdClockThreshold:hsw,bdw */
	if ((IS_HASWELL(dev_priv) || IS_BROADWELL(dev_priv)) &&
	    cache->crtc.hsw_bdw_pixel_rate >= dev_priv->cdclk.hw.cdclk * 95 / 100) {
		fbc->no_fbc_reason = "pixel rate is too big";
		return false;
	}

	/* It is possible for the required CFB size change without a
	 * crtc->disable + crtc->enable since it is possible to change the
	 * stride without triggering a full modeset. Since we try to
	 * over-allocate the CFB, there's a chance we may keep FBC enabled even
	 * if this happens, but if we exceed the current CFB size we'll have to
	 * disable FBC. Notice that it would be possible to disable FBC, wait
	 * for a frame, free the stolen node, then try to reenable FBC in case
	 * we didn't get any invalidate/deactivate calls, but this would require
	 * a lot of tracking just for a specific case. If we conclude it's an
	 * important case, we can implement it later. */
	if (intel_fbc_cfb_size_changed(dev_priv)) {
		fbc->no_fbc_reason = "CFB requirements changed";
		return false;
	}

	/*
	 * Work around a problem on GEN9+ HW, where enabling FBC on a plane
	 * having a Y offset that isn't divisible by 4 causes FIFO underrun
	 * and screen flicker.
	 */
	if (DISPLAY_VER(dev_priv) >= 9 &&
	    (fbc->state_cache.plane.adjusted_y & 3)) {
		fbc->no_fbc_reason = "plane Y offset is misaligned";
		return false;
	}

	/* Wa_22010751166: icl, ehl, tgl, dg1, rkl */
	if (DISPLAY_VER(dev_priv) >= 11 &&
	    (cache->plane.src_h + cache->plane.adjusted_y) % 4) {
		fbc->no_fbc_reason = "plane height + offset is non-modulo of 4";
		return false;
	}

	/*
	 * Display 12+ is not supporting FBC with PSR2.
	 * Recommendation is to keep this combination disabled
	 * Bspec: 50422 HSD: 14010260002
	 */
	if (fbc->state_cache.psr2_active && DISPLAY_VER(dev_priv) >= 12) {
		fbc->no_fbc_reason = "not supported with PSR2";
		return false;
	}

	return true;
}

static void intel_fbc_get_reg_params(struct intel_crtc *crtc,
				     struct intel_fbc_reg_params *params)
{
	struct drm_i915_private *dev_priv = to_i915(crtc->base.dev);
	struct intel_fbc *fbc = &dev_priv->fbc;
	struct intel_fbc_state_cache *cache = &fbc->state_cache;

	/* Since all our fields are integer types, use memset here so the
	 * comparison function can rely on memcmp because the padding will be
	 * zero. */
	memset(params, 0, sizeof(*params));

	params->fence_id = cache->fence_id;
	params->fence_y_offset = cache->fence_y_offset;

	params->interval = cache->interval;

	params->crtc.pipe = crtc->pipe;
	params->crtc.i9xx_plane = to_intel_plane(crtc->base.primary)->i9xx_plane;

	params->fb.format = cache->fb.format;
	params->fb.modifier = cache->fb.modifier;
	params->fb.stride = cache->fb.stride;

	params->cfb_stride = intel_fbc_cfb_stride(dev_priv, cache);
	params->cfb_size = intel_fbc_cfb_size(dev_priv, cache);
	params->override_cfb_stride = intel_fbc_override_cfb_stride(dev_priv, cache);

	params->plane_visible = cache->plane.visible;
}

static bool intel_fbc_can_flip_nuke(const struct intel_crtc_state *crtc_state)
{
	struct intel_crtc *crtc = to_intel_crtc(crtc_state->uapi.crtc);
	struct drm_i915_private *dev_priv = to_i915(crtc->base.dev);
	const struct intel_fbc *fbc = &dev_priv->fbc;
	const struct intel_fbc_state_cache *cache = &fbc->state_cache;
	const struct intel_fbc_reg_params *params = &fbc->params;

	if (drm_atomic_crtc_needs_modeset(&crtc_state->uapi))
		return false;

	if (!params->plane_visible)
		return false;

	if (!intel_fbc_can_activate(crtc))
		return false;

	if (params->fb.format != cache->fb.format)
		return false;

	if (params->fb.modifier != cache->fb.modifier)
		return false;

	if (params->fb.stride != cache->fb.stride)
		return false;

	if (params->cfb_stride != intel_fbc_cfb_stride(dev_priv, cache))
		return false;

	if (params->cfb_size != intel_fbc_cfb_size(dev_priv, cache))
		return false;

	if (params->override_cfb_stride != intel_fbc_override_cfb_stride(dev_priv, cache))
		return false;

	return true;
}

bool intel_fbc_pre_update(struct intel_atomic_state *state,
			  struct intel_crtc *crtc)
{
	struct intel_plane *plane = to_intel_plane(crtc->base.primary);
	const struct intel_crtc_state *crtc_state =
		intel_atomic_get_new_crtc_state(state, crtc);
	const struct intel_plane_state *plane_state =
		intel_atomic_get_new_plane_state(state, plane);
	struct drm_i915_private *dev_priv = to_i915(crtc->base.dev);
	struct intel_fbc *fbc = &dev_priv->fbc;
	const char *reason = "update pending";
	bool need_vblank_wait = false;

	if (!plane->has_fbc || !plane_state)
		return need_vblank_wait;

	mutex_lock(&fbc->lock);

	if (fbc->crtc != crtc)
		goto unlock;

	intel_fbc_update_state_cache(crtc, crtc_state, plane_state);
	fbc->flip_pending = true;

	if (!intel_fbc_can_flip_nuke(crtc_state)) {
		intel_fbc_deactivate(dev_priv, reason);

		/*
		 * Display WA #1198: glk+
		 * Need an extra vblank wait between FBC disable and most plane
		 * updates. Bspec says this is only needed for plane disable, but
		 * that is not true. Touching most plane registers will cause the
		 * corruption to appear. Also SKL/derivatives do not seem to be
		 * affected.
		 *
		 * TODO: could optimize this a bit by sampling the frame
		 * counter when we disable FBC (if it was already done earlier)
		 * and skipping the extra vblank wait before the plane update
		 * if at least one frame has already passed.
		 */
		if (fbc->activated &&
		    DISPLAY_VER(dev_priv) >= 10)
			need_vblank_wait = true;
		fbc->activated = false;
	}
unlock:
	mutex_unlock(&fbc->lock);

	return need_vblank_wait;
}

/**
 * __intel_fbc_disable - disable FBC
 * @dev_priv: i915 device instance
 *
 * This is the low level function that actually disables FBC. Callers should
 * grab the FBC lock.
 */
static void __intel_fbc_disable(struct drm_i915_private *dev_priv)
{
	struct intel_fbc *fbc = &dev_priv->fbc;
	struct intel_crtc *crtc = fbc->crtc;

	drm_WARN_ON(&dev_priv->drm, !mutex_is_locked(&fbc->lock));
	drm_WARN_ON(&dev_priv->drm, !fbc->crtc);
	drm_WARN_ON(&dev_priv->drm, fbc->active);

	drm_dbg_kms(&dev_priv->drm, "Disabling FBC on pipe %c\n",
		    pipe_name(crtc->pipe));

	__intel_fbc_cleanup_cfb(dev_priv);

	fbc->crtc = NULL;
}

static void __intel_fbc_post_update(struct intel_crtc *crtc)
{
	struct drm_i915_private *dev_priv = to_i915(crtc->base.dev);
	struct intel_fbc *fbc = &dev_priv->fbc;

	drm_WARN_ON(&dev_priv->drm, !mutex_is_locked(&fbc->lock));

	if (fbc->crtc != crtc)
		return;

	fbc->flip_pending = false;

	if (!dev_priv->params.enable_fbc) {
		intel_fbc_deactivate(dev_priv, "disabled at runtime per module param");
		__intel_fbc_disable(dev_priv);

		return;
	}

	intel_fbc_get_reg_params(crtc, &fbc->params);

	if (!intel_fbc_can_activate(crtc))
		return;

	if (!fbc->busy_bits)
		intel_fbc_activate(dev_priv);
	else
		intel_fbc_deactivate(dev_priv, "frontbuffer write");
}

void intel_fbc_post_update(struct intel_atomic_state *state,
			   struct intel_crtc *crtc)
{
	struct drm_i915_private *dev_priv = to_i915(crtc->base.dev);
	struct intel_plane *plane = to_intel_plane(crtc->base.primary);
	const struct intel_plane_state *plane_state =
		intel_atomic_get_new_plane_state(state, plane);
	struct intel_fbc *fbc = &dev_priv->fbc;

	if (!plane->has_fbc || !plane_state)
		return;

	mutex_lock(&fbc->lock);
	__intel_fbc_post_update(crtc);
	mutex_unlock(&fbc->lock);
}

static unsigned int intel_fbc_get_frontbuffer_bit(struct intel_fbc *fbc)
{
	if (fbc->crtc)
		return to_intel_plane(fbc->crtc->base.primary)->frontbuffer_bit;
	else
		return fbc->possible_framebuffer_bits;
}

void intel_fbc_invalidate(struct drm_i915_private *dev_priv,
			  unsigned int frontbuffer_bits,
			  enum fb_op_origin origin)
{
	struct intel_fbc *fbc = &dev_priv->fbc;

	if (!HAS_FBC(dev_priv))
		return;

	if (origin == ORIGIN_FLIP || origin == ORIGIN_CURSOR_UPDATE)
		return;

	mutex_lock(&fbc->lock);

	fbc->busy_bits |= intel_fbc_get_frontbuffer_bit(fbc) & frontbuffer_bits;

	if (fbc->crtc && fbc->busy_bits)
		intel_fbc_deactivate(dev_priv, "frontbuffer write");

	mutex_unlock(&fbc->lock);
}

void intel_fbc_flush(struct drm_i915_private *dev_priv,
		     unsigned int frontbuffer_bits, enum fb_op_origin origin)
{
	struct intel_fbc *fbc = &dev_priv->fbc;

	if (!HAS_FBC(dev_priv))
		return;

	mutex_lock(&fbc->lock);

	fbc->busy_bits &= ~frontbuffer_bits;

	if (origin == ORIGIN_FLIP || origin == ORIGIN_CURSOR_UPDATE)
		goto out;

	if (!fbc->busy_bits && fbc->crtc &&
	    (frontbuffer_bits & intel_fbc_get_frontbuffer_bit(fbc))) {
		if (fbc->active)
			intel_fbc_recompress(dev_priv);
		else if (!fbc->flip_pending)
			__intel_fbc_post_update(fbc->crtc);
	}

out:
	mutex_unlock(&fbc->lock);
}

/**
 * intel_fbc_choose_crtc - select a CRTC to enable FBC on
 * @dev_priv: i915 device instance
 * @state: the atomic state structure
 *
 * This function looks at the proposed state for CRTCs and planes, then chooses
 * which pipe is going to have FBC by setting intel_crtc_state->enable_fbc to
 * true.
 *
 * Later, intel_fbc_enable is going to look for state->enable_fbc and then maybe
 * enable FBC for the chosen CRTC. If it does, it will set dev_priv->fbc.crtc.
 */
void intel_fbc_choose_crtc(struct drm_i915_private *dev_priv,
			   struct intel_atomic_state *state)
{
	struct intel_fbc *fbc = &dev_priv->fbc;
	struct intel_plane *plane;
	struct intel_plane_state *plane_state;
	bool crtc_chosen = false;
	int i;

	mutex_lock(&fbc->lock);

	/* Does this atomic commit involve the CRTC currently tied to FBC? */
	if (fbc->crtc &&
	    !intel_atomic_get_new_crtc_state(state, fbc->crtc))
		goto out;

	if (!intel_fbc_can_enable(dev_priv))
		goto out;

	/* Simply choose the first CRTC that is compatible and has a visible
	 * plane. We could go for fancier schemes such as checking the plane
	 * size, but this would just affect the few platforms that don't tie FBC
	 * to pipe or plane A. */
	for_each_new_intel_plane_in_state(state, plane, plane_state, i) {
		struct intel_crtc_state *crtc_state;
		struct intel_crtc *crtc = to_intel_crtc(plane_state->hw.crtc);

		if (!plane->has_fbc)
			continue;

		if (!plane_state->uapi.visible)
			continue;

		crtc_state = intel_atomic_get_new_crtc_state(state, crtc);

		crtc_state->enable_fbc = true;
		crtc_chosen = true;
		break;
	}

	if (!crtc_chosen)
		fbc->no_fbc_reason = "no suitable CRTC for FBC";

out:
	mutex_unlock(&fbc->lock);
}

/**
 * intel_fbc_enable: tries to enable FBC on the CRTC
 * @crtc: the CRTC
 * @state: corresponding &drm_crtc_state for @crtc
 *
 * This function checks if the given CRTC was chosen for FBC, then enables it if
 * possible. Notice that it doesn't activate FBC. It is valid to call
 * intel_fbc_enable multiple times for the same pipe without an
 * intel_fbc_disable in the middle, as long as it is deactivated.
 */
static void intel_fbc_enable(struct intel_atomic_state *state,
			     struct intel_crtc *crtc)
{
	struct drm_i915_private *dev_priv = to_i915(crtc->base.dev);
	struct intel_plane *plane = to_intel_plane(crtc->base.primary);
	const struct intel_crtc_state *crtc_state =
		intel_atomic_get_new_crtc_state(state, crtc);
	const struct intel_plane_state *plane_state =
		intel_atomic_get_new_plane_state(state, plane);
	struct intel_fbc *fbc = &dev_priv->fbc;
	struct intel_fbc_state_cache *cache = &fbc->state_cache;
	int min_limit;

	if (!plane->has_fbc || !plane_state)
		return;

	min_limit = intel_fbc_min_limit(plane_state->hw.fb ?
					plane_state->hw.fb->format->cpp[0] : 0);

	mutex_lock(&fbc->lock);

	if (fbc->crtc) {
		if (fbc->crtc != crtc)
			goto out;

		if (fbc->limit >= min_limit &&
		    !intel_fbc_cfb_size_changed(dev_priv))
			goto out;

		__intel_fbc_disable(dev_priv);
	}

	drm_WARN_ON(&dev_priv->drm, fbc->active);

	intel_fbc_update_state_cache(crtc, crtc_state, plane_state);

	/* FIXME crtc_state->enable_fbc lies :( */
	if (!cache->plane.visible)
		goto out;

	if (intel_fbc_alloc_cfb(dev_priv,
				intel_fbc_cfb_size(dev_priv, cache), min_limit)) {
		cache->plane.visible = false;
		fbc->no_fbc_reason = "not enough stolen memory";
		goto out;
	}

	drm_dbg_kms(&dev_priv->drm, "Enabling FBC on pipe %c\n",
		    pipe_name(crtc->pipe));
	fbc->no_fbc_reason = "FBC enabled but not active yet\n";

	fbc->crtc = crtc;

	intel_fbc_program_cfb(dev_priv);
out:
	mutex_unlock(&fbc->lock);
}

/**
 * intel_fbc_disable - disable FBC if it's associated with crtc
 * @crtc: the CRTC
 *
 * This function disables FBC if it's associated with the provided CRTC.
 */
void intel_fbc_disable(struct intel_crtc *crtc)
{
	struct drm_i915_private *dev_priv = to_i915(crtc->base.dev);
	struct intel_plane *plane = to_intel_plane(crtc->base.primary);
	struct intel_fbc *fbc = &dev_priv->fbc;

	if (!plane->has_fbc)
		return;

	mutex_lock(&fbc->lock);
	if (fbc->crtc == crtc)
		__intel_fbc_disable(dev_priv);
	mutex_unlock(&fbc->lock);
}

/**
 * intel_fbc_update: enable/disable FBC on the CRTC
 * @state: atomic state
 * @crtc: the CRTC
 *
 * This function checks if the given CRTC was chosen for FBC, then enables it if
 * possible. Notice that it doesn't activate FBC. It is valid to call
 * intel_fbc_update multiple times for the same pipe without an
 * intel_fbc_disable in the middle.
 */
void intel_fbc_update(struct intel_atomic_state *state,
		      struct intel_crtc *crtc)
{
	const struct intel_crtc_state *crtc_state =
		intel_atomic_get_new_crtc_state(state, crtc);

	if (crtc_state->update_pipe && !crtc_state->enable_fbc)
		intel_fbc_disable(crtc);
	else
		intel_fbc_enable(state, crtc);
}

/**
 * intel_fbc_global_disable - globally disable FBC
 * @dev_priv: i915 device instance
 *
 * This function disables FBC regardless of which CRTC is associated with it.
 */
void intel_fbc_global_disable(struct drm_i915_private *dev_priv)
{
	struct intel_fbc *fbc = &dev_priv->fbc;

	if (!HAS_FBC(dev_priv))
		return;

	mutex_lock(&fbc->lock);
	if (fbc->crtc) {
		drm_WARN_ON(&dev_priv->drm, fbc->crtc->active);
		__intel_fbc_disable(dev_priv);
	}
	mutex_unlock(&fbc->lock);
}

static void intel_fbc_underrun_work_fn(struct work_struct *work)
{
	struct drm_i915_private *dev_priv =
		container_of(work, struct drm_i915_private, fbc.underrun_work);
	struct intel_fbc *fbc = &dev_priv->fbc;

	mutex_lock(&fbc->lock);

	/* Maybe we were scheduled twice. */
	if (fbc->underrun_detected || !fbc->crtc)
		goto out;

	drm_dbg_kms(&dev_priv->drm, "Disabling FBC due to FIFO underrun.\n");
	fbc->underrun_detected = true;

	intel_fbc_deactivate(dev_priv, "FIFO underrun");
out:
	mutex_unlock(&fbc->lock);
}

/*
 * intel_fbc_reset_underrun - reset FBC fifo underrun status.
 * @dev_priv: i915 device instance
 *
 * See intel_fbc_handle_fifo_underrun_irq(). For automated testing we
 * want to re-enable FBC after an underrun to increase test coverage.
 */
int intel_fbc_reset_underrun(struct drm_i915_private *dev_priv)
{
	int ret;

	cancel_work_sync(&dev_priv->fbc.underrun_work);

	ret = mutex_lock_interruptible(&dev_priv->fbc.lock);
	if (ret)
		return ret;

	if (dev_priv->fbc.underrun_detected) {
		drm_dbg_kms(&dev_priv->drm,
			    "Re-allowing FBC after fifo underrun\n");
		dev_priv->fbc.no_fbc_reason = "FIFO underrun cleared";
	}

	dev_priv->fbc.underrun_detected = false;
	mutex_unlock(&dev_priv->fbc.lock);

	return 0;
}

/**
 * intel_fbc_handle_fifo_underrun_irq - disable FBC when we get a FIFO underrun
 * @dev_priv: i915 device instance
 *
 * Without FBC, most underruns are harmless and don't really cause too many
 * problems, except for an annoying message on dmesg. With FBC, underruns can
 * become black screens or even worse, especially when paired with bad
 * watermarks. So in order for us to be on the safe side, completely disable FBC
 * in case we ever detect a FIFO underrun on any pipe. An underrun on any pipe
 * already suggests that watermarks may be bad, so try to be as safe as
 * possible.
 *
 * This function is called from the IRQ handler.
 */
void intel_fbc_handle_fifo_underrun_irq(struct drm_i915_private *dev_priv)
{
	struct intel_fbc *fbc = &dev_priv->fbc;

	if (!HAS_FBC(dev_priv))
		return;

	/* There's no guarantee that underrun_detected won't be set to true
	 * right after this check and before the work is scheduled, but that's
	 * not a problem since we'll check it again under the work function
	 * while FBC is locked. This check here is just to prevent us from
	 * unnecessarily scheduling the work, and it relies on the fact that we
	 * never switch underrun_detect back to false after it's true. */
	if (READ_ONCE(fbc->underrun_detected))
		return;

	schedule_work(&fbc->underrun_work);
}

/*
 * The DDX driver changes its behavior depending on the value it reads from
 * i915.enable_fbc, so sanitize it by translating the default value into either
 * 0 or 1 in order to allow it to know what's going on.
 *
 * Notice that this is done at driver initialization and we still allow user
 * space to change the value during runtime without sanitizing it again. IGT
 * relies on being able to change i915.enable_fbc at runtime.
 */
static int intel_sanitize_fbc_option(struct drm_i915_private *dev_priv)
{
	if (dev_priv->params.enable_fbc >= 0)
		return !!dev_priv->params.enable_fbc;

	if (!HAS_FBC(dev_priv))
		return 0;

	if (IS_BROADWELL(dev_priv) || DISPLAY_VER(dev_priv) >= 9)
		return 1;

	return 0;
}

static bool need_fbc_vtd_wa(struct drm_i915_private *dev_priv)
{
	/* WaFbcTurnOffFbcWhenHyperVisorIsUsed:skl,bxt */
	if (intel_vtd_active() &&
	    (IS_SKYLAKE(dev_priv) || IS_BROXTON(dev_priv))) {
		drm_info(&dev_priv->drm,
			 "Disabling framebuffer compression (FBC) to prevent screen flicker with VT-d enabled\n");
		return true;
	}

	return false;
}

/**
 * intel_fbc_init - Initialize FBC
 * @dev_priv: the i915 device
 *
 * This function might be called during PM init process.
 */
void intel_fbc_init(struct drm_i915_private *dev_priv)
{
	struct intel_fbc *fbc = &dev_priv->fbc;

	INIT_WORK(&fbc->underrun_work, intel_fbc_underrun_work_fn);
	mutex_init(&fbc->lock);
	fbc->active = false;

	if (!drm_mm_initialized(&dev_priv->mm.stolen))
		mkwrite_device_info(dev_priv)->display.has_fbc = false;

	if (need_fbc_vtd_wa(dev_priv))
		mkwrite_device_info(dev_priv)->display.has_fbc = false;

	dev_priv->params.enable_fbc = intel_sanitize_fbc_option(dev_priv);
	drm_dbg_kms(&dev_priv->drm, "Sanitized enable_fbc value: %d\n",
		    dev_priv->params.enable_fbc);

	if (!HAS_FBC(dev_priv)) {
		fbc->no_fbc_reason = "unsupported by this chipset";
		return;
	}

	/* We still don't have any sort of hardware state readout for FBC, so
	 * deactivate it in case the BIOS activated it to make sure software
	 * matches the hardware state. */
	if (intel_fbc_hw_is_active(dev_priv))
		intel_fbc_hw_deactivate(dev_priv);
}<|MERGE_RESOLUTION|>--- conflicted
+++ resolved
@@ -68,9 +68,6 @@
 	const struct drm_framebuffer *fb = plane_state->hw.fb;
 	unsigned int stride;
 
-<<<<<<< HEAD
-	intel_fbc_get_plane_source_size(cache, NULL, &lines);
-=======
 	stride = plane_state->view.color_plane[0].stride;
 	if (!drm_rotation_90_or_270(plane_state->hw.rotation))
 		stride /= fb->format->cpp[0];
@@ -137,7 +134,6 @@
 {
 	int lines = cache->plane.src_h;
 
->>>>>>> df0cc57e
 	if (DISPLAY_VER(dev_priv) == 7)
 		lines = min(lines, 2048);
 	else if (DISPLAY_VER(dev_priv) >= 8)
@@ -174,14 +170,7 @@
 	int i;
 	u32 fbc_ctl;
 
-<<<<<<< HEAD
-	/* Note: fbc.limit == 1 for i8xx */
-	cfb_pitch = params->cfb_size / FBC_LL_SIZE;
-	if (params->fb.stride < cfb_pitch)
-		cfb_pitch = params->fb.stride;
-=======
 	cfb_pitch = params->cfb_stride / fbc->limit;
->>>>>>> df0cc57e
 
 	/* FBC_CTL wants 32B or 64B units */
 	if (DISPLAY_VER(dev_priv) == 2)
@@ -224,21 +213,9 @@
 
 static u32 g4x_dpfc_ctl_limit(struct drm_i915_private *i915)
 {
-<<<<<<< HEAD
-	const struct intel_fbc_reg_params *params = &i915->fbc.params;
-	int limit = i915->fbc.limit;
-
-	if (params->fb.format->cpp[0] == 2)
-		limit <<= 1;
-
-	switch (limit) {
-	default:
-		MISSING_CASE(limit);
-=======
 	switch (i915->fbc.limit) {
 	default:
 		MISSING_CASE(i915->fbc.limit);
->>>>>>> df0cc57e
 		fallthrough;
 	case 1:
 		return DPFC_CTL_LIMIT_1X;
@@ -385,18 +362,12 @@
 	const struct intel_fbc_reg_params *params = &fbc->params;
 	u32 dpfc_ctl;
 
-<<<<<<< HEAD
-	/* Display WA #0529: skl, kbl, bxt. */
-	if (DISPLAY_VER(dev_priv) == 9) {
-		u32 val = intel_de_read(dev_priv, CHICKEN_MISC_4);
-=======
 	if (DISPLAY_VER(dev_priv) >= 10) {
 		u32 val = 0;
 
 		if (params->override_cfb_stride)
 			val |= FBC_STRIDE_OVERRIDE |
 				FBC_STRIDE(params->override_cfb_stride / fbc->limit);
->>>>>>> df0cc57e
 
 		intel_de_write(dev_priv, GLK_FBC_STRIDE, val);
 	} else if (DISPLAY_VER(dev_priv) == 9) {
@@ -538,32 +509,6 @@
 	return min(end, intel_fbc_cfb_base_max(dev_priv));
 }
 
-<<<<<<< HEAD
-static int intel_fbc_max_limit(struct drm_i915_private *dev_priv, int fb_cpp)
-{
-	/*
-	 * FIXME: FBC1 can have arbitrary cfb stride,
-	 * so we could support different compression ratios.
-	 */
-	if (DISPLAY_VER(dev_priv) < 5 && !IS_G4X(dev_priv))
-		return 1;
-
-	/* WaFbcOnly1to1Ratio:ctg */
-	if (IS_G4X(dev_priv))
-		return 1;
-
-	/* FBC2 can only do 1:1, 1:2, 1:4 */
-	return fb_cpp == 2 ? 2 : 4;
-}
-
-static int find_compression_limit(struct drm_i915_private *dev_priv,
-				  unsigned int size,
-				  unsigned int fb_cpp)
-{
-	struct intel_fbc *fbc = &dev_priv->fbc;
-	u64 end = intel_fbc_stolen_end(dev_priv);
-	int ret, limit = 1;
-=======
 static int intel_fbc_min_limit(int fb_cpp)
 {
 	return fb_cpp == 2 ? 2 : 1;
@@ -590,7 +535,6 @@
 	int ret, limit = min_limit;
 
 	size /= limit;
->>>>>>> df0cc57e
 
 	/* Try to over-allocate to reduce reallocations and fragmentation. */
 	ret = i915_gem_stolen_insert_node_in_range(dev_priv, &fbc->compressed_fb,
@@ -598,11 +542,7 @@
 	if (ret == 0)
 		return limit;
 
-<<<<<<< HEAD
-	for (; limit <= intel_fbc_max_limit(dev_priv, fb_cpp); limit <<= 1) {
-=======
 	for (; limit <= intel_fbc_max_limit(dev_priv); limit <<= 1) {
->>>>>>> df0cc57e
 		ret = i915_gem_stolen_insert_node_in_range(dev_priv, &fbc->compressed_fb,
 							   size >>= 1, 4096, 0, end);
 		if (ret == 0)
@@ -622,7 +562,6 @@
 		    drm_mm_node_allocated(&fbc->compressed_fb));
 	drm_WARN_ON(&dev_priv->drm,
 		    drm_mm_node_allocated(&fbc->compressed_llb));
-<<<<<<< HEAD
 
 	if (DISPLAY_VER(dev_priv) < 5 && !IS_G4X(dev_priv)) {
 		ret = i915_gem_stolen_insert_node(dev_priv, &fbc->compressed_llb,
@@ -631,18 +570,7 @@
 			goto err;
 	}
 
-	ret = find_compression_limit(dev_priv, size, fb_cpp);
-=======
-
-	if (DISPLAY_VER(dev_priv) < 5 && !IS_G4X(dev_priv)) {
-		ret = i915_gem_stolen_insert_node(dev_priv, &fbc->compressed_llb,
-						  4096, 4096);
-		if (ret)
-			goto err;
-	}
-
 	ret = find_compression_limit(dev_priv, size, min_limit);
->>>>>>> df0cc57e
 	if (!ret)
 		goto err_llb;
 	else if (ret > min_limit)
@@ -882,31 +810,15 @@
 {
 	struct intel_fbc *fbc = &dev_priv->fbc;
 
-<<<<<<< HEAD
-	return intel_fbc_calculate_cfb_size(dev_priv, &fbc->state_cache) >
-=======
 	return intel_fbc_cfb_size(dev_priv, &fbc->state_cache) >
->>>>>>> df0cc57e
 		fbc->compressed_fb.size * fbc->limit;
 }
 
 static u16 intel_fbc_override_cfb_stride(struct drm_i915_private *dev_priv,
 					 const struct intel_fbc_state_cache *cache)
 {
-<<<<<<< HEAD
-	struct intel_fbc *fbc = &dev_priv->fbc;
-	struct intel_fbc_state_cache *cache = &fbc->state_cache;
-
-	if ((DISPLAY_VER(dev_priv) == 9) &&
-	    cache->fb.modifier != I915_FORMAT_MOD_X_TILED)
-		return DIV_ROUND_UP(cache->plane.src_w, 32 * fbc->limit) * 8;
-	else
-		return 0;
-}
-=======
 	unsigned int stride = _intel_fbc_cfb_stride(cache);
 	unsigned int stride_aligned = intel_fbc_cfb_stride(dev_priv, cache);
->>>>>>> df0cc57e
 
 	/*
 	 * Override stride in 64 byte units per 4 line segment.
