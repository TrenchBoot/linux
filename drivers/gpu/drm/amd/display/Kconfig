--- conflicted
+++ resolved
@@ -8,11 +8,7 @@
 	depends on BROKEN || !CC_IS_CLANG || X86_64 || SPARC64 || ARM64
 	select SND_HDA_COMPONENT if SND_HDA_CORE
 	# !CC_IS_CLANG: https://github.com/ClangBuiltLinux/linux/issues/1752
-<<<<<<< HEAD
-	select DRM_AMD_DC_FP if (X86 || PPC64 || (ARM64 && KERNEL_MODE_NEON && !CC_IS_CLANG))
-=======
-	select DRM_AMD_DC_DCN if (X86 || (PPC64 && ALTIVEC) || (ARM64 && KERNEL_MODE_NEON && !CC_IS_CLANG))
->>>>>>> 169f8997
+	select DRM_AMD_DC_FP if (X86 || (PPC64 && ALTIVEC) || (ARM64 && KERNEL_MODE_NEON && !CC_IS_CLANG))
 	help
 	  Choose this option if you want to use the new display engine
 	  support for AMDGPU. This adds required support for Vega and
