/*
 * Copyright 2019 Advanced Micro Devices, Inc.
 *
 * Permission is hereby granted, free of charge, to any person obtaining a
 * copy of this software and associated documentation files (the "Software"),
 * to deal in the Software without restriction, including without limitation
 * the rights to use, copy, modify, merge, publish, distribute, sublicense,
 * and/or sell copies of the Software, and to permit persons to whom the
 * Software is furnished to do so, subject to the following conditions:
 *
 * The above copyright notice and this permission notice shall be included in
 * all copies or substantial portions of the Software.
 *
 * THE SOFTWARE IS PROVIDED "AS IS", WITHOUT WARRANTY OF ANY KIND, EXPRESS OR
 * IMPLIED, INCLUDING BUT NOT LIMITED TO THE WARRANTIES OF MERCHANTABILITY,
 * FITNESS FOR A PARTICULAR PURPOSE AND NONINFRINGEMENT.  IN NO EVENT SHALL
 * THE COPYRIGHT HOLDER(S) OR AUTHOR(S) BE LIABLE FOR ANY CLAIM, DAMAGES OR
 * OTHER LIABILITY, WHETHER IN AN ACTION OF CONTRACT, TORT OR OTHERWISE,
 * ARISING FROM, OUT OF OR IN CONNECTION WITH THE SOFTWARE OR THE USE OR
 * OTHER DEALINGS IN THE SOFTWARE.
 *
 */

#include "amdgpu_ras_eeprom.h"
#include "amdgpu.h"
#include "amdgpu_ras.h"
#include <linux/bits.h>
#include "atom.h"
#include "amdgpu_eeprom.h"
#include "amdgpu_atomfirmware.h"
#include <linux/debugfs.h>
#include <linux/uaccess.h>

#include "amdgpu_reset.h"

#define EEPROM_I2C_MADDR_VEGA20         0x0
#define EEPROM_I2C_MADDR_ARCTURUS       0x40000
#define EEPROM_I2C_MADDR_ARCTURUS_D342  0x0
#define EEPROM_I2C_MADDR_SIENNA_CICHLID 0x0
#define EEPROM_I2C_MADDR_ALDEBARAN      0x0

/*
 * The 2 macros bellow represent the actual size in bytes that
 * those entities occupy in the EEPROM memory.
 * RAS_TABLE_RECORD_SIZE is different than sizeof(eeprom_table_record) which
 * uses uint64 to store 6b fields such as retired_page.
 */
#define RAS_TABLE_HEADER_SIZE   20
#define RAS_TABLE_RECORD_SIZE   24

/* Table hdr is 'AMDR' */
#define RAS_TABLE_HDR_VAL       0x414d4452
#define RAS_TABLE_VER           0x00010000

/* Bad GPU tag ‘BADG’ */
#define RAS_TABLE_HDR_BAD       0x42414447

/* Assume 2-Mbit size EEPROM and take up the whole space. */
#define RAS_TBL_SIZE_BYTES      (256 * 1024)
#define RAS_TABLE_START         0
#define RAS_HDR_START           RAS_TABLE_START
#define RAS_RECORD_START        (RAS_HDR_START + RAS_TABLE_HEADER_SIZE)
#define RAS_MAX_RECORD_COUNT    ((RAS_TBL_SIZE_BYTES - RAS_TABLE_HEADER_SIZE) \
				 / RAS_TABLE_RECORD_SIZE)

/* Given a zero-based index of an EEPROM RAS record, yields the EEPROM
 * offset off of RAS_TABLE_START.  That is, this is something you can
 * add to control->i2c_address, and then tell I2C layer to read
 * from/write to there. _N is the so called absolute index,
 * because it starts right after the table header.
 */
#define RAS_INDEX_TO_OFFSET(_C, _N) ((_C)->ras_record_offset + \
				     (_N) * RAS_TABLE_RECORD_SIZE)

#define RAS_OFFSET_TO_INDEX(_C, _O) (((_O) - \
				      (_C)->ras_record_offset) / RAS_TABLE_RECORD_SIZE)

/* Given a 0-based relative record index, 0, 1, 2, ..., etc., off
 * of "fri", return the absolute record index off of the end of
 * the table header.
 */
#define RAS_RI_TO_AI(_C, _I) (((_I) + (_C)->ras_fri) % \
			      (_C)->ras_max_record_count)

#define RAS_NUM_RECS(_tbl_hdr)  (((_tbl_hdr)->tbl_size - \
				  RAS_TABLE_HEADER_SIZE) / RAS_TABLE_RECORD_SIZE)

#define to_amdgpu_device(x) (container_of(x, struct amdgpu_ras, eeprom_control))->adev

static bool __is_ras_eeprom_supported(struct amdgpu_device *adev)
{
	return  adev->asic_type == CHIP_VEGA20 ||
		adev->asic_type == CHIP_ARCTURUS ||
		adev->asic_type == CHIP_SIENNA_CICHLID ||
		adev->asic_type == CHIP_ALDEBARAN;
}

static bool __get_eeprom_i2c_addr_arct(struct amdgpu_device *adev,
				       struct amdgpu_ras_eeprom_control *control)
{
	struct atom_context *atom_ctx = adev->mode_info.atom_context;

	if (!control || !atom_ctx)
		return false;

	if (strnstr(atom_ctx->vbios_version,
	            "D342",
		    sizeof(atom_ctx->vbios_version)))
		control->i2c_address = EEPROM_I2C_MADDR_ARCTURUS_D342;
	else
		control->i2c_address = EEPROM_I2C_MADDR_ARCTURUS;

	return true;
}

static bool __get_eeprom_i2c_addr(struct amdgpu_device *adev,
				  struct amdgpu_ras_eeprom_control *control)
{
	u8 i2c_addr;

	if (!control)
		return false;

	if (amdgpu_atomfirmware_ras_rom_addr(adev, &i2c_addr)) {
		/* The address given by VBIOS is an 8-bit, wire-format
		 * address, i.e. the most significant byte.
		 *
		 * Normalize it to a 19-bit EEPROM address. Remove the
		 * device type identifier and make it a 7-bit address;
		 * then make it a 19-bit EEPROM address. See top of
		 * amdgpu_eeprom.c.
		 */
		i2c_addr = (i2c_addr & 0x0F) >> 1;
		control->i2c_address = ((u32) i2c_addr) << 16;

		return true;
	}

	switch (adev->asic_type) {
	case CHIP_VEGA20:
		control->i2c_address = EEPROM_I2C_MADDR_VEGA20;
		break;

	case CHIP_ARCTURUS:
		return __get_eeprom_i2c_addr_arct(adev, control);

	case CHIP_SIENNA_CICHLID:
		control->i2c_address = EEPROM_I2C_MADDR_SIENNA_CICHLID;
		break;

	case CHIP_ALDEBARAN:
		control->i2c_address = EEPROM_I2C_MADDR_ALDEBARAN;
		break;

	default:
		return false;
	}

	return true;
}

static void
__encode_table_header_to_buf(struct amdgpu_ras_eeprom_table_header *hdr,
			     unsigned char *buf)
{
	u32 *pp = (uint32_t *)buf;

	pp[0] = cpu_to_le32(hdr->header);
	pp[1] = cpu_to_le32(hdr->version);
	pp[2] = cpu_to_le32(hdr->first_rec_offset);
	pp[3] = cpu_to_le32(hdr->tbl_size);
	pp[4] = cpu_to_le32(hdr->checksum);
}

static void
__decode_table_header_from_buf(struct amdgpu_ras_eeprom_table_header *hdr,
			       unsigned char *buf)
{
	u32 *pp = (uint32_t *)buf;

	hdr->header	      = le32_to_cpu(pp[0]);
	hdr->version	      = le32_to_cpu(pp[1]);
	hdr->first_rec_offset = le32_to_cpu(pp[2]);
	hdr->tbl_size	      = le32_to_cpu(pp[3]);
	hdr->checksum	      = le32_to_cpu(pp[4]);
}

static int __write_table_header(struct amdgpu_ras_eeprom_control *control)
{
	u8 buf[RAS_TABLE_HEADER_SIZE];
	struct amdgpu_device *adev = to_amdgpu_device(control);
	int res;

	memset(buf, 0, sizeof(buf));
	__encode_table_header_to_buf(&control->tbl_hdr, buf);

	/* i2c may be unstable in gpu reset */
<<<<<<< HEAD
	down_read(&adev->reset_sem);
	res = amdgpu_eeprom_write(adev->pm.ras_eeprom_i2c_bus,
=======
	down_read(&adev->reset_domain->sem);
	res = amdgpu_eeprom_write(&adev->pm.smu_i2c,
>>>>>>> f915686b
				  control->i2c_address +
				  control->ras_header_offset,
				  buf, RAS_TABLE_HEADER_SIZE);
	up_read(&adev->reset_domain->sem);

	if (res < 0) {
		DRM_ERROR("Failed to write EEPROM table header:%d", res);
	} else if (res < RAS_TABLE_HEADER_SIZE) {
		DRM_ERROR("Short write:%d out of %d\n",
			  res, RAS_TABLE_HEADER_SIZE);
		res = -EIO;
	} else {
		res = 0;
	}

	return res;
}

static u8 __calc_hdr_byte_sum(const struct amdgpu_ras_eeprom_control *control)
{
	int ii;
	u8  *pp, csum;
	size_t sz;

	/* Header checksum, skip checksum field in the calculation */
	sz = sizeof(control->tbl_hdr) - sizeof(control->tbl_hdr.checksum);
	pp = (u8 *) &control->tbl_hdr;
	csum = 0;
	for (ii = 0; ii < sz; ii++, pp++)
		csum += *pp;

	return csum;
}

static int amdgpu_ras_eeprom_correct_header_tag(
	struct amdgpu_ras_eeprom_control *control,
	uint32_t header)
{
	struct amdgpu_ras_eeprom_table_header *hdr = &control->tbl_hdr;
	u8 *hh;
	int res;
	u8 csum;

	csum = -hdr->checksum;

	hh = (void *) &hdr->header;
	csum -= (hh[0] + hh[1] + hh[2] + hh[3]);
	hh = (void *) &header;
	csum += hh[0] + hh[1] + hh[2] + hh[3];
	csum = -csum;
	mutex_lock(&control->ras_tbl_mutex);
	hdr->header = header;
	hdr->checksum = csum;
	res = __write_table_header(control);
	mutex_unlock(&control->ras_tbl_mutex);

	return res;
}

/**
 * amdgpu_ras_eeprom_reset_table -- Reset the RAS EEPROM table
 * @control: pointer to control structure
 *
 * Reset the contents of the header of the RAS EEPROM table.
 * Return 0 on success, -errno on error.
 */
int amdgpu_ras_eeprom_reset_table(struct amdgpu_ras_eeprom_control *control)
{
	struct amdgpu_device *adev = to_amdgpu_device(control);
	struct amdgpu_ras_eeprom_table_header *hdr = &control->tbl_hdr;
	u8 csum;
	int res;

	mutex_lock(&control->ras_tbl_mutex);

	hdr->header = RAS_TABLE_HDR_VAL;
	hdr->version = RAS_TABLE_VER;
	hdr->first_rec_offset = RAS_RECORD_START;
	hdr->tbl_size = RAS_TABLE_HEADER_SIZE;

	csum = __calc_hdr_byte_sum(control);
	csum = -csum;
	hdr->checksum = csum;
	res = __write_table_header(control);

	control->ras_num_recs = 0;
	control->ras_fri = 0;

	amdgpu_dpm_send_hbm_bad_pages_num(adev, control->ras_num_recs);

	amdgpu_ras_debugfs_set_ret_size(control);

	mutex_unlock(&control->ras_tbl_mutex);

	return res;
}

static void
__encode_table_record_to_buf(struct amdgpu_ras_eeprom_control *control,
			     struct eeprom_table_record *record,
			     unsigned char *buf)
{
	__le64 tmp = 0;
	int i = 0;

	/* Next are all record fields according to EEPROM page spec in LE foramt */
	buf[i++] = record->err_type;

	buf[i++] = record->bank;

	tmp = cpu_to_le64(record->ts);
	memcpy(buf + i, &tmp, 8);
	i += 8;

	tmp = cpu_to_le64((record->offset & 0xffffffffffff));
	memcpy(buf + i, &tmp, 6);
	i += 6;

	buf[i++] = record->mem_channel;
	buf[i++] = record->mcumc_id;

	tmp = cpu_to_le64((record->retired_page & 0xffffffffffff));
	memcpy(buf + i, &tmp, 6);
}

static void
__decode_table_record_from_buf(struct amdgpu_ras_eeprom_control *control,
			       struct eeprom_table_record *record,
			       unsigned char *buf)
{
	__le64 tmp = 0;
	int i =  0;

	/* Next are all record fields according to EEPROM page spec in LE foramt */
	record->err_type = buf[i++];

	record->bank = buf[i++];

	memcpy(&tmp, buf + i, 8);
	record->ts = le64_to_cpu(tmp);
	i += 8;

	memcpy(&tmp, buf + i, 6);
	record->offset = (le64_to_cpu(tmp) & 0xffffffffffff);
	i += 6;

	record->mem_channel = buf[i++];
	record->mcumc_id = buf[i++];

	memcpy(&tmp, buf + i,  6);
	record->retired_page = (le64_to_cpu(tmp) & 0xffffffffffff);
}

bool amdgpu_ras_eeprom_check_err_threshold(struct amdgpu_device *adev)
{
	struct amdgpu_ras *con = amdgpu_ras_get_context(adev);

	if (!__is_ras_eeprom_supported(adev))
		return false;

	/* skip check eeprom table for VEGA20 Gaming */
	if (!con)
		return false;
	else
		if (!(con->features & BIT(AMDGPU_RAS_BLOCK__UMC)))
			return false;

	if (con->eeprom_control.tbl_hdr.header == RAS_TABLE_HDR_BAD) {
		dev_warn(adev->dev, "This GPU is in BAD status.");
		dev_warn(adev->dev, "Please retire it or set a larger "
			 "threshold value when reloading driver.\n");
		return true;
	}

	return false;
}

/**
 * __amdgpu_ras_eeprom_write -- write indexed from buffer to EEPROM
 * @control: pointer to control structure
 * @buf: pointer to buffer containing data to write
 * @fri: start writing at this index
 * @num: number of records to write
 *
 * The caller must hold the table mutex in @control.
 * Return 0 on success, -errno otherwise.
 */
static int __amdgpu_ras_eeprom_write(struct amdgpu_ras_eeprom_control *control,
				     u8 *buf, const u32 fri, const u32 num)
{
	struct amdgpu_device *adev = to_amdgpu_device(control);
	u32 buf_size;
	int res;

	/* i2c may be unstable in gpu reset */
	down_read(&adev->reset_domain->sem);
	buf_size = num * RAS_TABLE_RECORD_SIZE;
	res = amdgpu_eeprom_write(adev->pm.ras_eeprom_i2c_bus,
				  control->i2c_address +
				  RAS_INDEX_TO_OFFSET(control, fri),
				  buf, buf_size);
	up_read(&adev->reset_domain->sem);
	if (res < 0) {
		DRM_ERROR("Writing %d EEPROM table records error:%d",
			  num, res);
	} else if (res < buf_size) {
		/* Short write, return error.
		 */
		DRM_ERROR("Wrote %d records out of %d",
			  res / RAS_TABLE_RECORD_SIZE, num);
		res = -EIO;
	} else {
		res = 0;
	}

	return res;
}

static int
amdgpu_ras_eeprom_append_table(struct amdgpu_ras_eeprom_control *control,
			       struct eeprom_table_record *record,
			       const u32 num)
{
	u32 a, b, i;
	u8 *buf, *pp;
	int res;

	buf = kcalloc(num, RAS_TABLE_RECORD_SIZE, GFP_KERNEL);
	if (!buf)
		return -ENOMEM;

	/* Encode all of them in one go.
	 */
	pp = buf;
	for (i = 0; i < num; i++, pp += RAS_TABLE_RECORD_SIZE)
		__encode_table_record_to_buf(control, &record[i], pp);

	/* a, first record index to write into.
	 * b, last record index to write into.
	 * a = first index to read (fri) + number of records in the table,
	 * b = a + @num - 1.
	 * Let N = control->ras_max_num_record_count, then we have,
	 * case 0: 0 <= a <= b < N,
	 *   just append @num records starting at a;
	 * case 1: 0 <= a < N <= b,
	 *   append (N - a) records starting at a, and
	 *   append the remainder,  b % N + 1, starting at 0.
	 * case 2: 0 <= fri < N <= a <= b, then modulo N we get two subcases,
	 * case 2a: 0 <= a <= b < N
	 *   append num records starting at a; and fix fri if b overwrote it,
	 *   and since a <= b, if b overwrote it then a must've also,
	 *   and if b didn't overwrite it, then a didn't also.
	 * case 2b: 0 <= b < a < N
	 *   write num records starting at a, which wraps around 0=N
	 *   and overwrite fri unconditionally. Now from case 2a,
	 *   this means that b eclipsed fri to overwrite it and wrap
	 *   around 0 again, i.e. b = 2N+r pre modulo N, so we unconditionally
	 *   set fri = b + 1 (mod N).
	 * Now, since fri is updated in every case, except the trivial case 0,
	 * the number of records present in the table after writing, is,
	 * num_recs - 1 = b - fri (mod N), and we take the positive value,
	 * by adding an arbitrary multiple of N before taking the modulo N
	 * as shown below.
	 */
	a = control->ras_fri + control->ras_num_recs;
	b = a + num  - 1;
	if (b < control->ras_max_record_count) {
		res = __amdgpu_ras_eeprom_write(control, buf, a, num);
	} else if (a < control->ras_max_record_count) {
		u32 g0, g1;

		g0 = control->ras_max_record_count - a;
		g1 = b % control->ras_max_record_count + 1;
		res = __amdgpu_ras_eeprom_write(control, buf, a, g0);
		if (res)
			goto Out;
		res = __amdgpu_ras_eeprom_write(control,
						buf + g0 * RAS_TABLE_RECORD_SIZE,
						0, g1);
		if (res)
			goto Out;
		if (g1 > control->ras_fri)
			control->ras_fri = g1 % control->ras_max_record_count;
	} else {
		a %= control->ras_max_record_count;
		b %= control->ras_max_record_count;

		if (a <= b) {
			/* Note that, b - a + 1 = num. */
			res = __amdgpu_ras_eeprom_write(control, buf, a, num);
			if (res)
				goto Out;
			if (b >= control->ras_fri)
				control->ras_fri = (b + 1) % control->ras_max_record_count;
		} else {
			u32 g0, g1;

			/* b < a, which means, we write from
			 * a to the end of the table, and from
			 * the start of the table to b.
			 */
			g0 = control->ras_max_record_count - a;
			g1 = b + 1;
			res = __amdgpu_ras_eeprom_write(control, buf, a, g0);
			if (res)
				goto Out;
			res = __amdgpu_ras_eeprom_write(control,
							buf + g0 * RAS_TABLE_RECORD_SIZE,
							0, g1);
			if (res)
				goto Out;
			control->ras_fri = g1 % control->ras_max_record_count;
		}
	}
	control->ras_num_recs = 1 + (control->ras_max_record_count + b
				     - control->ras_fri)
		% control->ras_max_record_count;
Out:
	kfree(buf);
	return res;
}

static int
amdgpu_ras_eeprom_update_header(struct amdgpu_ras_eeprom_control *control)
{
	struct amdgpu_device *adev = to_amdgpu_device(control);
	struct amdgpu_ras *ras = amdgpu_ras_get_context(adev);
	u8 *buf, *pp, csum;
	u32 buf_size;
	int res;

	/* Modify the header if it exceeds.
	 */
	if (amdgpu_bad_page_threshold != 0 &&
	    control->ras_num_recs >= ras->bad_page_cnt_threshold) {
		dev_warn(adev->dev,
			"Saved bad pages %d reaches threshold value %d\n",
			control->ras_num_recs, ras->bad_page_cnt_threshold);
		control->tbl_hdr.header = RAS_TABLE_HDR_BAD;
	}

	control->tbl_hdr.version = RAS_TABLE_VER;
	control->tbl_hdr.first_rec_offset = RAS_INDEX_TO_OFFSET(control, control->ras_fri);
	control->tbl_hdr.tbl_size = RAS_TABLE_HEADER_SIZE + control->ras_num_recs * RAS_TABLE_RECORD_SIZE;
	control->tbl_hdr.checksum = 0;

	buf_size = control->ras_num_recs * RAS_TABLE_RECORD_SIZE;
	buf = kcalloc(control->ras_num_recs, RAS_TABLE_RECORD_SIZE, GFP_KERNEL);
	if (!buf) {
		DRM_ERROR("allocating memory for table of size %d bytes failed\n",
			  control->tbl_hdr.tbl_size);
		res = -ENOMEM;
		goto Out;
	}

<<<<<<< HEAD
	down_read(&adev->reset_sem);
	res = amdgpu_eeprom_read(adev->pm.ras_eeprom_i2c_bus,
=======
	down_read(&adev->reset_domain->sem);
	res = amdgpu_eeprom_read(&adev->pm.smu_i2c,
>>>>>>> f915686b
				 control->i2c_address +
				 control->ras_record_offset,
				 buf, buf_size);
	up_read(&adev->reset_domain->sem);
	if (res < 0) {
		DRM_ERROR("EEPROM failed reading records:%d\n",
			  res);
		goto Out;
	} else if (res < buf_size) {
		DRM_ERROR("EEPROM read %d out of %d bytes\n",
			  res, buf_size);
		res = -EIO;
		goto Out;
	}

	/* Recalc the checksum.
	 */
	csum = 0;
	for (pp = buf; pp < buf + buf_size; pp++)
		csum += *pp;

	csum += __calc_hdr_byte_sum(control);
	/* avoid sign extension when assigning to "checksum" */
	csum = -csum;
	control->tbl_hdr.checksum = csum;
	res = __write_table_header(control);
Out:
	kfree(buf);
	return res;
}

/**
 * amdgpu_ras_eeprom_append -- append records to the EEPROM RAS table
 * @control: pointer to control structure
 * @record: array of records to append
 * @num: number of records in @record array
 *
 * Append @num records to the table, calculate the checksum and write
 * the table back to EEPROM. The maximum number of records that
 * can be appended is between 1 and control->ras_max_record_count,
 * regardless of how many records are already stored in the table.
 *
 * Return 0 on success or if EEPROM is not supported, -errno on error.
 */
int amdgpu_ras_eeprom_append(struct amdgpu_ras_eeprom_control *control,
			     struct eeprom_table_record *record,
			     const u32 num)
{
	struct amdgpu_device *adev = to_amdgpu_device(control);
	int res;

	if (!__is_ras_eeprom_supported(adev))
		return 0;

	if (num == 0) {
		DRM_ERROR("will not append 0 records\n");
		return -EINVAL;
	} else if (num > control->ras_max_record_count) {
		DRM_ERROR("cannot append %d records than the size of table %d\n",
			  num, control->ras_max_record_count);
		return -EINVAL;
	}

	mutex_lock(&control->ras_tbl_mutex);

	res = amdgpu_ras_eeprom_append_table(control, record, num);
	if (!res)
		res = amdgpu_ras_eeprom_update_header(control);
	if (!res)
		amdgpu_ras_debugfs_set_ret_size(control);

	mutex_unlock(&control->ras_tbl_mutex);
	return res;
}

/**
 * __amdgpu_ras_eeprom_read -- read indexed from EEPROM into buffer
 * @control: pointer to control structure
 * @buf: pointer to buffer to read into
 * @fri: first record index, start reading at this index, absolute index
 * @num: number of records to read
 *
 * The caller must hold the table mutex in @control.
 * Return 0 on success, -errno otherwise.
 */
static int __amdgpu_ras_eeprom_read(struct amdgpu_ras_eeprom_control *control,
				    u8 *buf, const u32 fri, const u32 num)
{
	struct amdgpu_device *adev = to_amdgpu_device(control);
	u32 buf_size;
	int res;

	/* i2c may be unstable in gpu reset */
	down_read(&adev->reset_domain->sem);
	buf_size = num * RAS_TABLE_RECORD_SIZE;
	res = amdgpu_eeprom_read(adev->pm.ras_eeprom_i2c_bus,
				 control->i2c_address +
				 RAS_INDEX_TO_OFFSET(control, fri),
				 buf, buf_size);
	up_read(&adev->reset_domain->sem);
	if (res < 0) {
		DRM_ERROR("Reading %d EEPROM table records error:%d",
			  num, res);
	} else if (res < buf_size) {
		/* Short read, return error.
		 */
		DRM_ERROR("Read %d records out of %d",
			  res / RAS_TABLE_RECORD_SIZE, num);
		res = -EIO;
	} else {
		res = 0;
	}

	return res;
}

/**
 * amdgpu_ras_eeprom_read -- read EEPROM
 * @control: pointer to control structure
 * @record: array of records to read into
 * @num: number of records in @record
 *
 * Reads num records from the RAS table in EEPROM and
 * writes the data into @record array.
 *
 * Returns 0 on success, -errno on error.
 */
int amdgpu_ras_eeprom_read(struct amdgpu_ras_eeprom_control *control,
			   struct eeprom_table_record *record,
			   const u32 num)
{
	struct amdgpu_device *adev = to_amdgpu_device(control);
	int i, res;
	u8 *buf, *pp;
	u32 g0, g1;

	if (!__is_ras_eeprom_supported(adev))
		return 0;

	if (num == 0) {
		DRM_ERROR("will not read 0 records\n");
		return -EINVAL;
	} else if (num > control->ras_num_recs) {
		DRM_ERROR("too many records to read:%d available:%d\n",
			  num, control->ras_num_recs);
		return -EINVAL;
	}

	buf = kcalloc(num, RAS_TABLE_RECORD_SIZE, GFP_KERNEL);
	if (!buf)
		return -ENOMEM;

	/* Determine how many records to read, from the first record
	 * index, fri, to the end of the table, and from the beginning
	 * of the table, such that the total number of records is
	 * @num, and we handle wrap around when fri > 0 and
	 * fri + num > RAS_MAX_RECORD_COUNT.
	 *
	 * First we compute the index of the last element
	 * which would be fetched from each region,
	 * g0 is in [fri, fri + num - 1], and
	 * g1 is in [0, RAS_MAX_RECORD_COUNT - 1].
	 * Then, if g0 < RAS_MAX_RECORD_COUNT, the index of
	 * the last element to fetch, we set g0 to _the number_
	 * of elements to fetch, @num, since we know that the last
	 * indexed to be fetched does not exceed the table.
	 *
	 * If, however, g0 >= RAS_MAX_RECORD_COUNT, then
	 * we set g0 to the number of elements to read
	 * until the end of the table, and g1 to the number of
	 * elements to read from the beginning of the table.
	 */
	g0 = control->ras_fri + num - 1;
	g1 = g0 % control->ras_max_record_count;
	if (g0 < control->ras_max_record_count) {
		g0 = num;
		g1 = 0;
	} else {
		g0 = control->ras_max_record_count - control->ras_fri;
		g1 += 1;
	}

	mutex_lock(&control->ras_tbl_mutex);
	res = __amdgpu_ras_eeprom_read(control, buf, control->ras_fri, g0);
	if (res)
		goto Out;
	if (g1) {
		res = __amdgpu_ras_eeprom_read(control,
					       buf + g0 * RAS_TABLE_RECORD_SIZE,
					       0, g1);
		if (res)
			goto Out;
	}

	res = 0;

	/* Read up everything? Then transform.
	 */
	pp = buf;
	for (i = 0; i < num; i++, pp += RAS_TABLE_RECORD_SIZE)
		__decode_table_record_from_buf(control, &record[i], pp);
Out:
	kfree(buf);
	mutex_unlock(&control->ras_tbl_mutex);

	return res;
}

uint32_t amdgpu_ras_eeprom_max_record_count(void)
{
	return RAS_MAX_RECORD_COUNT;
}

static ssize_t
amdgpu_ras_debugfs_eeprom_size_read(struct file *f, char __user *buf,
				    size_t size, loff_t *pos)
{
	struct amdgpu_device *adev = (struct amdgpu_device *)file_inode(f)->i_private;
	struct amdgpu_ras *ras = amdgpu_ras_get_context(adev);
	struct amdgpu_ras_eeprom_control *control = ras ? &ras->eeprom_control : NULL;
	u8 data[50];
	int res;

	if (!size)
		return size;

	if (!ras || !control) {
		res = snprintf(data, sizeof(data), "Not supported\n");
	} else {
		res = snprintf(data, sizeof(data), "%d bytes or %d records\n",
			       RAS_TBL_SIZE_BYTES, control->ras_max_record_count);
	}

	if (*pos >= res)
		return 0;

	res -= *pos;
	res = min_t(size_t, res, size);

	if (copy_to_user(buf, &data[*pos], res))
		return -EFAULT;

	*pos += res;

	return res;
}

const struct file_operations amdgpu_ras_debugfs_eeprom_size_ops = {
	.owner = THIS_MODULE,
	.read = amdgpu_ras_debugfs_eeprom_size_read,
	.write = NULL,
	.llseek = default_llseek,
};

static const char *tbl_hdr_str = " Signature    Version  FirstOffs       Size   Checksum\n";
static const char *tbl_hdr_fmt = "0x%08X 0x%08X 0x%08X 0x%08X 0x%08X\n";
#define tbl_hdr_fmt_size (5 * (2+8) + 4 + 1)
static const char *rec_hdr_str = "Index  Offset ErrType Bank/CU          TimeStamp      Offs/Addr MemChl MCUMCID    RetiredPage\n";
static const char *rec_hdr_fmt = "%5d 0x%05X %7s    0x%02X 0x%016llX 0x%012llX   0x%02X    0x%02X 0x%012llX\n";
#define rec_hdr_fmt_size (5 + 1 + 7 + 1 + 7 + 1 + 7 + 1 + 18 + 1 + 14 + 1 + 6 + 1 + 7 + 1 + 14 + 1)

static const char *record_err_type_str[AMDGPU_RAS_EEPROM_ERR_COUNT] = {
	"ignore",
	"re",
	"ue",
};

static loff_t amdgpu_ras_debugfs_table_size(struct amdgpu_ras_eeprom_control *control)
{
	return strlen(tbl_hdr_str) + tbl_hdr_fmt_size +
		strlen(rec_hdr_str) + rec_hdr_fmt_size * control->ras_num_recs;
}

void amdgpu_ras_debugfs_set_ret_size(struct amdgpu_ras_eeprom_control *control)
{
	struct amdgpu_ras *ras = container_of(control, struct amdgpu_ras,
					      eeprom_control);
	struct dentry *de = ras->de_ras_eeprom_table;

	if (de)
		d_inode(de)->i_size = amdgpu_ras_debugfs_table_size(control);
}

static ssize_t amdgpu_ras_debugfs_table_read(struct file *f, char __user *buf,
					     size_t size, loff_t *pos)
{
	struct amdgpu_device *adev = (struct amdgpu_device *)file_inode(f)->i_private;
	struct amdgpu_ras *ras = amdgpu_ras_get_context(adev);
	struct amdgpu_ras_eeprom_control *control = &ras->eeprom_control;
	const size_t orig_size = size;
	int res = -EFAULT;
	size_t data_len;

	mutex_lock(&control->ras_tbl_mutex);

	/* We want *pos - data_len > 0, which means there's
	 * bytes to be printed from data.
	 */
	data_len = strlen(tbl_hdr_str);
	if (*pos < data_len) {
		data_len -= *pos;
		data_len = min_t(size_t, data_len, size);
		if (copy_to_user(buf, &tbl_hdr_str[*pos], data_len))
			goto Out;
		buf += data_len;
		size -= data_len;
		*pos += data_len;
	}

	data_len = strlen(tbl_hdr_str) + tbl_hdr_fmt_size;
	if (*pos < data_len && size > 0) {
		u8 data[tbl_hdr_fmt_size + 1];
		loff_t lpos;

		snprintf(data, sizeof(data), tbl_hdr_fmt,
			 control->tbl_hdr.header,
			 control->tbl_hdr.version,
			 control->tbl_hdr.first_rec_offset,
			 control->tbl_hdr.tbl_size,
			 control->tbl_hdr.checksum);

		data_len -= *pos;
		data_len = min_t(size_t, data_len, size);
		lpos = *pos - strlen(tbl_hdr_str);
		if (copy_to_user(buf, &data[lpos], data_len))
			goto Out;
		buf += data_len;
		size -= data_len;
		*pos += data_len;
	}

	data_len = strlen(tbl_hdr_str) + tbl_hdr_fmt_size + strlen(rec_hdr_str);
	if (*pos < data_len && size > 0) {
		loff_t lpos;

		data_len -= *pos;
		data_len = min_t(size_t, data_len, size);
		lpos = *pos - strlen(tbl_hdr_str) - tbl_hdr_fmt_size;
		if (copy_to_user(buf, &rec_hdr_str[lpos], data_len))
			goto Out;
		buf += data_len;
		size -= data_len;
		*pos += data_len;
	}

	data_len = amdgpu_ras_debugfs_table_size(control);
	if (*pos < data_len && size > 0) {
		u8 dare[RAS_TABLE_RECORD_SIZE];
		u8 data[rec_hdr_fmt_size + 1];
		struct eeprom_table_record record;
		int s, r;

		/* Find the starting record index
		 */
		s = *pos - strlen(tbl_hdr_str) - tbl_hdr_fmt_size -
			strlen(rec_hdr_str);
		s = s / rec_hdr_fmt_size;
		r = *pos - strlen(tbl_hdr_str) - tbl_hdr_fmt_size -
			strlen(rec_hdr_str);
		r = r % rec_hdr_fmt_size;

		for ( ; size > 0 && s < control->ras_num_recs; s++) {
			u32 ai = RAS_RI_TO_AI(control, s);
			/* Read a single record
			 */
			res = __amdgpu_ras_eeprom_read(control, dare, ai, 1);
			if (res)
				goto Out;
			__decode_table_record_from_buf(control, &record, dare);
			snprintf(data, sizeof(data), rec_hdr_fmt,
				 s,
				 RAS_INDEX_TO_OFFSET(control, ai),
				 record_err_type_str[record.err_type],
				 record.bank,
				 record.ts,
				 record.offset,
				 record.mem_channel,
				 record.mcumc_id,
				 record.retired_page);

			data_len = min_t(size_t, rec_hdr_fmt_size - r, size);
			if (copy_to_user(buf, &data[r], data_len)) {
				res = -EFAULT;
				goto Out;
			}
			buf += data_len;
			size -= data_len;
			*pos += data_len;
			r = 0;
		}
	}
	res = 0;
Out:
	mutex_unlock(&control->ras_tbl_mutex);
	return res < 0 ? res : orig_size - size;
}

static ssize_t
amdgpu_ras_debugfs_eeprom_table_read(struct file *f, char __user *buf,
				     size_t size, loff_t *pos)
{
	struct amdgpu_device *adev = (struct amdgpu_device *)file_inode(f)->i_private;
	struct amdgpu_ras *ras = amdgpu_ras_get_context(adev);
	struct amdgpu_ras_eeprom_control *control = ras ? &ras->eeprom_control : NULL;
	u8 data[81];
	int res;

	if (!size)
		return size;

	if (!ras || !control) {
		res = snprintf(data, sizeof(data), "Not supported\n");
		if (*pos >= res)
			return 0;

		res -= *pos;
		res = min_t(size_t, res, size);

		if (copy_to_user(buf, &data[*pos], res))
			return -EFAULT;

		*pos += res;

		return res;
	} else {
		return amdgpu_ras_debugfs_table_read(f, buf, size, pos);
	}
}

const struct file_operations amdgpu_ras_debugfs_eeprom_table_ops = {
	.owner = THIS_MODULE,
	.read = amdgpu_ras_debugfs_eeprom_table_read,
	.write = NULL,
	.llseek = default_llseek,
};

/**
 * __verify_ras_table_checksum -- verify the RAS EEPROM table checksum
 * @control: pointer to control structure
 *
 * Check the checksum of the stored in EEPROM RAS table.
 *
 * Return 0 if the checksum is correct,
 * positive if it is not correct, and
 * -errno on I/O error.
 */
static int __verify_ras_table_checksum(struct amdgpu_ras_eeprom_control *control)
{
	struct amdgpu_device *adev = to_amdgpu_device(control);
	int buf_size, res;
	u8  csum, *buf, *pp;

	buf_size = RAS_TABLE_HEADER_SIZE +
		control->ras_num_recs * RAS_TABLE_RECORD_SIZE;
	buf = kzalloc(buf_size, GFP_KERNEL);
	if (!buf) {
		DRM_ERROR("Out of memory checking RAS table checksum.\n");
		return -ENOMEM;
	}

	res = amdgpu_eeprom_read(adev->pm.ras_eeprom_i2c_bus,
				 control->i2c_address +
				 control->ras_header_offset,
				 buf, buf_size);
	if (res < buf_size) {
		DRM_ERROR("Partial read for checksum, res:%d\n", res);
		/* On partial reads, return -EIO.
		 */
		if (res >= 0)
			res = -EIO;
		goto Out;
	}

	csum = 0;
	for (pp = buf; pp < buf + buf_size; pp++)
		csum += *pp;
Out:
	kfree(buf);
	return res < 0 ? res : csum;
}

int amdgpu_ras_eeprom_init(struct amdgpu_ras_eeprom_control *control,
			   bool *exceed_err_limit)
{
	struct amdgpu_device *adev = to_amdgpu_device(control);
	unsigned char buf[RAS_TABLE_HEADER_SIZE] = { 0 };
	struct amdgpu_ras_eeprom_table_header *hdr = &control->tbl_hdr;
	struct amdgpu_ras *ras = amdgpu_ras_get_context(adev);
	int res;

	*exceed_err_limit = false;

	if (!__is_ras_eeprom_supported(adev))
		return 0;

	/* Verify i2c adapter is initialized */
	if (!adev->pm.ras_eeprom_i2c_bus || !adev->pm.ras_eeprom_i2c_bus->algo)
		return -ENOENT;

	if (!__get_eeprom_i2c_addr(adev, control))
		return -EINVAL;

	control->ras_header_offset = RAS_HDR_START;
	control->ras_record_offset = RAS_RECORD_START;
	control->ras_max_record_count  = RAS_MAX_RECORD_COUNT;
	mutex_init(&control->ras_tbl_mutex);

	/* Read the table header from EEPROM address */
	res = amdgpu_eeprom_read(adev->pm.ras_eeprom_i2c_bus,
				 control->i2c_address + control->ras_header_offset,
				 buf, RAS_TABLE_HEADER_SIZE);
	if (res < RAS_TABLE_HEADER_SIZE) {
		DRM_ERROR("Failed to read EEPROM table header, res:%d", res);
		return res >= 0 ? -EIO : res;
	}

	__decode_table_header_from_buf(hdr, buf);

	control->ras_num_recs = RAS_NUM_RECS(hdr);
	control->ras_fri = RAS_OFFSET_TO_INDEX(control, hdr->first_rec_offset);

	if (hdr->header == RAS_TABLE_HDR_VAL) {
		DRM_DEBUG_DRIVER("Found existing EEPROM table with %d records",
				 control->ras_num_recs);
		res = __verify_ras_table_checksum(control);
		if (res)
			DRM_ERROR("RAS table incorrect checksum or error:%d\n",
				  res);

		/* Warn if we are at 90% of the threshold or above
		 */
		if (10 * control->ras_num_recs >= 9 * ras->bad_page_cnt_threshold)
			dev_warn(adev->dev, "RAS records:%u exceeds 90%% of threshold:%d",
					control->ras_num_recs,
					ras->bad_page_cnt_threshold);
	} else if (hdr->header == RAS_TABLE_HDR_BAD &&
		   amdgpu_bad_page_threshold != 0) {
		res = __verify_ras_table_checksum(control);
		if (res)
			DRM_ERROR("RAS Table incorrect checksum or error:%d\n",
				  res);
		if (ras->bad_page_cnt_threshold > control->ras_num_recs) {
			/* This means that, the threshold was increased since
			 * the last time the system was booted, and now,
			 * ras->bad_page_cnt_threshold - control->num_recs > 0,
			 * so that at least one more record can be saved,
			 * before the page count threshold is reached.
			 */
			dev_info(adev->dev,
				 "records:%d threshold:%d, resetting "
				 "RAS table header signature",
				 control->ras_num_recs,
				 ras->bad_page_cnt_threshold);
			res = amdgpu_ras_eeprom_correct_header_tag(control,
								   RAS_TABLE_HDR_VAL);
		} else {
			dev_err(adev->dev, "RAS records:%d exceed threshold:%d",
				control->ras_num_recs, ras->bad_page_cnt_threshold);
			if (amdgpu_bad_page_threshold == -2) {
				dev_warn(adev->dev, "GPU will be initialized due to bad_page_threshold = -2.");
				res = 0;
			} else {
				*exceed_err_limit = true;
				dev_err(adev->dev,
					"RAS records:%d exceed threshold:%d, "
					"GPU will not be initialized. Replace this GPU or increase the threshold",
					control->ras_num_recs, ras->bad_page_cnt_threshold);
			}
		}
	} else {
		DRM_INFO("Creating a new EEPROM table");

		res = amdgpu_ras_eeprom_reset_table(control);
	}

	return res < 0 ? res : 0;
}<|MERGE_RESOLUTION|>--- conflicted
+++ resolved
@@ -195,13 +195,8 @@
 	__encode_table_header_to_buf(&control->tbl_hdr, buf);
 
 	/* i2c may be unstable in gpu reset */
-<<<<<<< HEAD
-	down_read(&adev->reset_sem);
+	down_read(&adev->reset_domain->sem);
 	res = amdgpu_eeprom_write(adev->pm.ras_eeprom_i2c_bus,
-=======
-	down_read(&adev->reset_domain->sem);
-	res = amdgpu_eeprom_write(&adev->pm.smu_i2c,
->>>>>>> f915686b
 				  control->i2c_address +
 				  control->ras_header_offset,
 				  buf, RAS_TABLE_HEADER_SIZE);
@@ -557,13 +552,8 @@
 		goto Out;
 	}
 
-<<<<<<< HEAD
-	down_read(&adev->reset_sem);
+	down_read(&adev->reset_domain->sem);
 	res = amdgpu_eeprom_read(adev->pm.ras_eeprom_i2c_bus,
-=======
-	down_read(&adev->reset_domain->sem);
-	res = amdgpu_eeprom_read(&adev->pm.smu_i2c,
->>>>>>> f915686b
 				 control->i2c_address +
 				 control->ras_record_offset,
 				 buf, buf_size);
