--- conflicted
+++ resolved
@@ -1687,25 +1687,6 @@
  * Hooks for other subsystems that check memory allocations. In a typical
  * production configuration these hooks all should produce no code at all.
  */
-<<<<<<< HEAD
-=======
-static inline void *kmalloc_large_node_hook(void *ptr, size_t size, gfp_t flags)
-{
-	ptr = kasan_kmalloc_large(ptr, size, flags);
-	/* As ptr might get tagged, call kmemleak hook after KASAN. */
-	kmemleak_alloc(ptr, size, 1, flags);
-	kmsan_kmalloc_large(ptr, size, flags);
-	return ptr;
-}
-
-static __always_inline void kfree_hook(void *x)
-{
-	kmemleak_free(x);
-	kasan_kfree_large(x);
-	kmsan_kfree_large(x);
-}
-
->>>>>>> bbff39cc
 static __always_inline bool slab_free_hook(struct kmem_cache *s,
 						void *x, bool init)
 {
@@ -5924,15 +5905,11 @@
 		*p++ = '-';
 	p += snprintf(p, ID_STR_LENGTH - (p - name), "%07u", s->size);
 
-<<<<<<< HEAD
 	if (WARN_ON(p > name + ID_STR_LENGTH - 1)) {
 		kfree(name);
 		return ERR_PTR(-EINVAL);
 	}
-=======
-	BUG_ON(p > name + ID_STR_LENGTH - 1);
 	kmsan_unpoison_memory(name, p - name);
->>>>>>> bbff39cc
 	return name;
 }
 
