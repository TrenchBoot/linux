--- conflicted
+++ resolved
@@ -261,16 +261,12 @@
 	shmobile_timer_init();
 }
 
-<<<<<<< HEAD
-#ifdef CONFIG_USE_OF
-=======
 void __init r8a7790_init_delay(void)
 {
 #ifndef CONFIG_ARM_ARCH_TIMER
 	shmobile_setup_delay(1300, 2, 4); /* Cortex-A15 @ 1300MHz */
 #endif
 }
->>>>>>> f97c43bb
 
 #ifdef CONFIG_USE_OF
 
@@ -280,10 +276,7 @@
 };
 
 DT_MACHINE_START(R8A7790_DT, "Generic R8A7790 (Flattened Device Tree)")
-<<<<<<< HEAD
-=======
 	.init_early	= r8a7790_init_delay,
->>>>>>> f97c43bb
 	.init_time	= r8a7790_timer_init,
 	.dt_compat	= r8a7790_boards_compat_dt,
 MACHINE_END
