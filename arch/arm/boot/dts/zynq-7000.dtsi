/*
 *  Copyright (C) 2011 Xilinx
 *
 * This software is licensed under the terms of the GNU General Public
 * License version 2, as published by the Free Software Foundation, and
 * may be copied, distributed, and modified under those terms.
 *
 * This program is distributed in the hope that it will be useful,
 * but WITHOUT ANY WARRANTY; without even the implied warranty of
 * MERCHANTABILITY or FITNESS FOR A PARTICULAR PURPOSE.  See the
 * GNU General Public License for more details.
 */
/include/ "skeleton.dtsi"

/ {
	compatible = "xlnx,zynq-7000";

	pmu {
		compatible = "arm,cortex-a9-pmu";
		interrupts = <0 5 4>, <0 6 4>;
		interrupt-parent = <&intc>;
		reg = < 0xf8891000 0x1000 0xf8893000 0x1000 >;
	};

	amba {
		compatible = "simple-bus";
		#address-cells = <1>;
		#size-cells = <1>;
		interrupt-parent = <&intc>;
		ranges;

		intc: interrupt-controller@f8f01000 {
			compatible = "arm,cortex-a9-gic";
			#interrupt-cells = <3>;
			#address-cells = <1>;
			interrupt-controller;
			reg = <0xF8F01000 0x1000>,
			      <0xF8F00100 0x100>;
		};

		L2: cache-controller {
			compatible = "arm,pl310-cache";
			reg = <0xF8F02000 0x1000>;
			arm,data-latency = <2 3 2>;
			arm,tag-latency = <2 3 2>;
			cache-unified;
			cache-level = <2>;
		};

		uart0: uart@e0000000 {
			compatible = "xlnx,xuartps";
<<<<<<< HEAD
=======
			status = "disabled";
>>>>>>> 9686bb66
			clocks = <&clkc 23>, <&clkc 40>;
			clock-names = "ref_clk", "aper_clk";
			reg = <0xE0000000 0x1000>;
			interrupts = <0 27 4>;
		};

		uart1: uart@e0001000 {
			compatible = "xlnx,xuartps";
<<<<<<< HEAD
=======
			status = "disabled";
>>>>>>> 9686bb66
			clocks = <&clkc 24>, <&clkc 41>;
			clock-names = "ref_clk", "aper_clk";
			reg = <0xE0001000 0x1000>;
			interrupts = <0 50 4>;
		};

		slcr: slcr@f8000000 {
			compatible = "xlnx,zynq-slcr";
			reg = <0xF8000000 0x1000>;

			clocks {
				#address-cells = <1>;
				#size-cells = <0>;

				clkc: clkc {
					#clock-cells = <1>;
					compatible = "xlnx,ps7-clkc";
					ps-clk-frequency = <33333333>;
					clock-output-names = "armpll", "ddrpll", "iopll", "cpu_6or4x",
							"cpu_3or2x", "cpu_2x", "cpu_1x", "ddr2x", "ddr3x",
							"dci", "lqspi", "smc", "pcap", "gem0", "gem1",
							"fclk0", "fclk1", "fclk2", "fclk3", "can0", "can1",
							"sdio0", "sdio1", "uart0", "uart1", "spi0", "spi1",
							"dma", "usb0_aper", "usb1_aper", "gem0_aper",
							"gem1_aper", "sdio0_aper", "sdio1_aper",
							"spi0_aper", "spi1_aper", "can0_aper", "can1_aper",
							"i2c0_aper", "i2c1_aper", "uart0_aper", "uart1_aper",
							"gpio_aper", "lqspi_aper", "smc_aper", "swdt",
							"dbg_trc", "dbg_apb";
				};
			};
		};

		ttc0: ttc0@f8001000 {
			interrupt-parent = <&intc>;
			interrupts = < 0 10 4 0 11 4 0 12 4 >;
			compatible = "cdns,ttc";
			clocks = <&clkc 6>;
			reg = <0xF8001000 0x1000>;
			clock-ranges;
		};

		ttc1: ttc1@f8002000 {
			interrupt-parent = <&intc>;
			interrupts = < 0 37 4 0 38 4 0 39 4 >;
			compatible = "cdns,ttc";
			clocks = <&clkc 6>;
			reg = <0xF8002000 0x1000>;
			clock-ranges;
		};
		scutimer: scutimer@f8f00600 {
			interrupt-parent = <&intc>;
			interrupts = < 1 13 0x301 >;
			compatible = "arm,cortex-a9-twd-timer";
			reg = < 0xf8f00600 0x20 >;
			clocks = <&clkc 4>;
		} ;
	};
};<|MERGE_RESOLUTION|>--- conflicted
+++ resolved
@@ -49,10 +49,7 @@
 
 		uart0: uart@e0000000 {
 			compatible = "xlnx,xuartps";
-<<<<<<< HEAD
-=======
 			status = "disabled";
->>>>>>> 9686bb66
 			clocks = <&clkc 23>, <&clkc 40>;
 			clock-names = "ref_clk", "aper_clk";
 			reg = <0xE0000000 0x1000>;
@@ -61,10 +58,7 @@
 
 		uart1: uart@e0001000 {
 			compatible = "xlnx,xuartps";
-<<<<<<< HEAD
-=======
 			status = "disabled";
->>>>>>> 9686bb66
 			clocks = <&clkc 24>, <&clkc 41>;
 			clock-names = "ref_clk", "aper_clk";
 			reg = <0xE0001000 0x1000>;
