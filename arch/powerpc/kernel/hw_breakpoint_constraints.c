// SPDX-License-Identifier: GPL-2.0+
#include <linux/kernel.h>
#include <linux/uaccess.h>
#include <linux/sched.h>
#include <asm/hw_breakpoint.h>
#include <asm/sstep.h>
#include <asm/cache.h>

static bool dar_in_user_range(unsigned long dar, struct arch_hw_breakpoint *info)
{
	return ((info->address <= dar) && (dar - info->address < info->len));
}

static bool ea_user_range_overlaps(unsigned long ea, int size,
				   struct arch_hw_breakpoint *info)
{
	return ((ea < info->address + info->len) &&
		(ea + size > info->address));
}

static bool dar_in_hw_range(unsigned long dar, struct arch_hw_breakpoint *info)
{
	unsigned long hw_start_addr, hw_end_addr;

	hw_start_addr = ALIGN_DOWN(info->address, HW_BREAKPOINT_SIZE);
	hw_end_addr = ALIGN(info->address + info->len, HW_BREAKPOINT_SIZE);

	return ((hw_start_addr <= dar) && (hw_end_addr > dar));
}

static bool ea_hw_range_overlaps(unsigned long ea, int size,
				 struct arch_hw_breakpoint *info)
{
	unsigned long hw_start_addr, hw_end_addr;
	unsigned long align_size = HW_BREAKPOINT_SIZE;

	/*
	 * On p10 predecessors, quadword is handle differently then
	 * other instructions.
	 */
	if (!cpu_has_feature(CPU_FTR_ARCH_31) && size == 16)
		align_size = HW_BREAKPOINT_SIZE_QUADWORD;

	hw_start_addr = ALIGN_DOWN(info->address, align_size);
	hw_end_addr = ALIGN(info->address + info->len, align_size);

	return ((ea < hw_end_addr) && (ea + size > hw_start_addr));
}

/*
 * If hw has multiple DAWR registers, we also need to check all
 * dawrx constraint bits to confirm this is _really_ a valid event.
 * If type is UNKNOWN, but privilege level matches, consider it as
 * a positive match.
 */
static bool check_dawrx_constraints(struct pt_regs *regs, int type,
				    struct arch_hw_breakpoint *info)
{
	if (OP_IS_LOAD(type) && !(info->type & HW_BRK_TYPE_READ))
		return false;

	/*
	 * The Cache Management instructions other than dcbz never
	 * cause a match. i.e. if type is CACHEOP, the instruction
	 * is dcbz, and dcbz is treated as Store.
	 */
	if ((OP_IS_STORE(type) || type == CACHEOP) && !(info->type & HW_BRK_TYPE_WRITE))
		return false;

	if (is_kernel_addr(regs->nip) && !(info->type & HW_BRK_TYPE_KERNEL))
		return false;

	if (user_mode(regs) && !(info->type & HW_BRK_TYPE_USER))
		return false;

	return true;
}

/*
 * Return true if the event is valid wrt dawr configuration,
 * including extraneous exception. Otherwise return false.
 */
bool wp_check_constraints(struct pt_regs *regs, ppc_inst_t instr,
			  unsigned long ea, int type, int size,
			  struct arch_hw_breakpoint *info)
{
	bool in_user_range = dar_in_user_range(regs->dar, info);
	bool dawrx_constraints;

	/*
	 * 8xx supports only one breakpoint and thus we can
	 * unconditionally return true.
	 */
	if (IS_ENABLED(CONFIG_PPC_8xx)) {
		if (!in_user_range)
			info->type |= HW_BRK_TYPE_EXTRANEOUS_IRQ;
		return true;
	}

	if (unlikely(ppc_inst_equal(instr, ppc_inst(0)))) {
		if (cpu_has_feature(CPU_FTR_ARCH_31) &&
		    !dar_in_hw_range(regs->dar, info))
			return false;

		return true;
	}

	dawrx_constraints = check_dawrx_constraints(regs, type, info);

	if (type == UNKNOWN) {
		if (cpu_has_feature(CPU_FTR_ARCH_31) &&
		    !dar_in_hw_range(regs->dar, info))
			return false;

		return dawrx_constraints;
	}

	if (ea_user_range_overlaps(ea, size, info))
		return dawrx_constraints;

	if (ea_hw_range_overlaps(ea, size, info)) {
		if (dawrx_constraints) {
			info->type |= HW_BRK_TYPE_EXTRANEOUS_IRQ;
			return true;
		}
	}
	return false;
}

<<<<<<< HEAD
void wp_get_instr_detail(struct pt_regs *regs, struct ppc_inst *instr,
=======
void wp_get_instr_detail(struct pt_regs *regs, ppc_inst_t *instr,
>>>>>>> 754e0b0e
			 int *type, int *size, unsigned long *ea)
{
	struct instruction_op op;

	if (__get_user_instr(*instr, (void __user *)regs->nip))
		return;

	analyse_instr(&op, regs, *instr);
	*type = GETTYPE(op.type);
	*ea = op.ea;

	if (!(regs->msr & MSR_64BIT))
		*ea &= 0xffffffffUL;


	*size = GETSIZE(op.type);
	if (*type == CACHEOP) {
		*size = l1_dcache_bytes();
		*ea &= ~(*size - 1);
	} else if (*type == LOAD_VMX || *type == STORE_VMX) {
		*ea &= ~(*size - 1);
	}
}<|MERGE_RESOLUTION|>--- conflicted
+++ resolved
@@ -127,11 +127,7 @@
 	return false;
 }
 
-<<<<<<< HEAD
-void wp_get_instr_detail(struct pt_regs *regs, struct ppc_inst *instr,
-=======
 void wp_get_instr_detail(struct pt_regs *regs, ppc_inst_t *instr,
->>>>>>> 754e0b0e
 			 int *type, int *size, unsigned long *ea)
 {
 	struct instruction_op op;
