--- conflicted
+++ resolved
@@ -1,172 +1,5 @@
-<<<<<<< HEAD
-#
-# Automatically generated make config: don't edit
-# Linux kernel version: 2.6.33
-# Fri Feb 26 10:06:07 2010
-#
-CONFIG_MIPS=y
-
-#
-# Machine selection
-#
-CONFIG_MIPS_ALCHEMY=y
-# CONFIG_AR7 is not set
-# CONFIG_BCM47XX is not set
-# CONFIG_BCM63XX is not set
-# CONFIG_MIPS_COBALT is not set
-# CONFIG_MACH_DECSTATION is not set
-# CONFIG_MACH_JAZZ is not set
-# CONFIG_LASAT is not set
-# CONFIG_MACH_LOONGSON is not set
-# CONFIG_MIPS_MALTA is not set
-# CONFIG_MIPS_SIM is not set
-# CONFIG_NEC_MARKEINS is not set
-# CONFIG_MACH_VR41XX is not set
-# CONFIG_NXP_STB220 is not set
-# CONFIG_NXP_STB225 is not set
-# CONFIG_PNX8550_JBS is not set
-# CONFIG_PNX8550_STB810 is not set
-# CONFIG_PMC_MSP is not set
-# CONFIG_PMC_YOSEMITE is not set
-# CONFIG_POWERTV is not set
-# CONFIG_SGI_IP22 is not set
-# CONFIG_SGI_IP27 is not set
-# CONFIG_SGI_IP28 is not set
-# CONFIG_SGI_IP32 is not set
-# CONFIG_SIBYTE_CRHINE is not set
-# CONFIG_SIBYTE_CARMEL is not set
-# CONFIG_SIBYTE_CRHONE is not set
-# CONFIG_SIBYTE_RHONE is not set
-# CONFIG_SIBYTE_SWARM is not set
-# CONFIG_SIBYTE_LITTLESUR is not set
-# CONFIG_SIBYTE_SENTOSA is not set
-# CONFIG_SIBYTE_BIGSUR is not set
-# CONFIG_SNI_RM is not set
-# CONFIG_MACH_TX39XX is not set
-# CONFIG_MACH_TX49XX is not set
-# CONFIG_MIKROTIK_RB532 is not set
-# CONFIG_WR_PPMC is not set
-# CONFIG_CAVIUM_OCTEON_SIMULATOR is not set
-# CONFIG_CAVIUM_OCTEON_REFERENCE_BOARD is not set
-CONFIG_ALCHEMY_GPIOINT_AU1000=y
-# CONFIG_ALCHEMY_GPIO_INDIRECT is not set
-# CONFIG_MIPS_MTX1 is not set
-# CONFIG_MIPS_BOSPORUS is not set
-# CONFIG_MIPS_DB1000 is not set
-# CONFIG_MIPS_DB1100 is not set
-# CONFIG_MIPS_DB1200 is not set
-# CONFIG_MIPS_DB1500 is not set
-# CONFIG_MIPS_DB1550 is not set
-# CONFIG_MIPS_MIRAGE is not set
-# CONFIG_MIPS_PB1000 is not set
-# CONFIG_MIPS_PB1100 is not set
-# CONFIG_MIPS_PB1200 is not set
-# CONFIG_MIPS_PB1500 is not set
-CONFIG_MIPS_PB1550=y
-# CONFIG_MIPS_XXS1500 is not set
-CONFIG_SOC_AU1550=y
-CONFIG_LOONGSON_UART_BASE=y
-CONFIG_RWSEM_GENERIC_SPINLOCK=y
-# CONFIG_ARCH_HAS_ILOG2_U32 is not set
-# CONFIG_ARCH_HAS_ILOG2_U64 is not set
-CONFIG_ARCH_SUPPORTS_OPROFILE=y
-CONFIG_GENERIC_FIND_NEXT_BIT=y
-CONFIG_GENERIC_HWEIGHT=y
-CONFIG_GENERIC_CALIBRATE_DELAY=y
-CONFIG_GENERIC_CLOCKEVENTS=y
-CONFIG_GENERIC_TIME=y
-CONFIG_GENERIC_CMOS_UPDATE=y
-CONFIG_SCHED_OMIT_FRAME_POINTER=y
-CONFIG_GENERIC_HARDIRQS_NO__DO_IRQ=y
-CONFIG_CEVT_R4K_LIB=y
-CONFIG_CSRC_R4K_LIB=y
-CONFIG_DMA_NONCOHERENT=y
-CONFIG_DMA_NEED_PCI_MAP_STATE=y
-CONFIG_SYS_HAS_EARLY_PRINTK=y
-CONFIG_MIPS_DISABLE_OBSOLETE_IDE=y
-# CONFIG_NO_IOPORT is not set
-CONFIG_GENERIC_GPIO=y
-# CONFIG_CPU_BIG_ENDIAN is not set
-CONFIG_CPU_LITTLE_ENDIAN=y
-CONFIG_SYS_SUPPORTS_APM_EMULATION=y
-CONFIG_SYS_SUPPORTS_LITTLE_ENDIAN=y
-CONFIG_IRQ_CPU=y
-CONFIG_MIPS_L1_CACHE_SHIFT=5
-
-#
-# CPU selection
-#
-# CONFIG_CPU_LOONGSON2E is not set
-# CONFIG_CPU_LOONGSON2F is not set
-CONFIG_CPU_MIPS32_R1=y
-# CONFIG_CPU_MIPS32_R2 is not set
-# CONFIG_CPU_MIPS64_R1 is not set
-# CONFIG_CPU_MIPS64_R2 is not set
-# CONFIG_CPU_R3000 is not set
-# CONFIG_CPU_TX39XX is not set
-# CONFIG_CPU_VR41XX is not set
-# CONFIG_CPU_R4300 is not set
-# CONFIG_CPU_R4X00 is not set
-# CONFIG_CPU_TX49XX is not set
-# CONFIG_CPU_R5000 is not set
-# CONFIG_CPU_R5432 is not set
-# CONFIG_CPU_R5500 is not set
-# CONFIG_CPU_R6000 is not set
-# CONFIG_CPU_NEVADA is not set
-# CONFIG_CPU_R8000 is not set
-# CONFIG_CPU_R10000 is not set
-# CONFIG_CPU_RM7000 is not set
-# CONFIG_CPU_RM9000 is not set
-# CONFIG_CPU_SB1 is not set
-# CONFIG_CPU_CAVIUM_OCTEON is not set
-CONFIG_SYS_SUPPORTS_ZBOOT=y
-CONFIG_SYS_HAS_CPU_MIPS32_R1=y
-CONFIG_CPU_MIPS32=y
-CONFIG_CPU_MIPSR1=y
-CONFIG_SYS_SUPPORTS_32BIT_KERNEL=y
-CONFIG_CPU_SUPPORTS_32BIT_KERNEL=y
-CONFIG_HARDWARE_WATCHPOINTS=y
-
-#
-# Kernel type
-#
-CONFIG_32BIT=y
-# CONFIG_64BIT is not set
-CONFIG_PAGE_SIZE_4KB=y
-# CONFIG_PAGE_SIZE_8KB is not set
-# CONFIG_PAGE_SIZE_16KB is not set
-# CONFIG_PAGE_SIZE_32KB is not set
-# CONFIG_PAGE_SIZE_64KB is not set
-CONFIG_CPU_HAS_PREFETCH=y
-CONFIG_MIPS_MT_DISABLED=y
-# CONFIG_MIPS_MT_SMP is not set
-# CONFIG_MIPS_MT_SMTC is not set
-CONFIG_64BIT_PHYS_ADDR=y
-CONFIG_ARCH_PHYS_ADDR_T_64BIT=y
-CONFIG_CPU_HAS_SYNC=y
-CONFIG_GENERIC_HARDIRQS=y
-CONFIG_GENERIC_IRQ_PROBE=y
-CONFIG_CPU_SUPPORTS_HIGHMEM=y
-CONFIG_ARCH_FLATMEM_ENABLE=y
-CONFIG_ARCH_POPULATES_NODE_MAP=y
-CONFIG_SELECT_MEMORY_MODEL=y
-CONFIG_FLATMEM_MANUAL=y
-# CONFIG_DISCONTIGMEM_MANUAL is not set
-# CONFIG_SPARSEMEM_MANUAL is not set
-CONFIG_FLATMEM=y
-CONFIG_FLAT_NODE_MEM_MAP=y
-CONFIG_PAGEFLAGS_EXTENDED=y
-CONFIG_SPLIT_PTLOCK_CPUS=4
-CONFIG_PHYS_ADDR_T_64BIT=y
-CONFIG_ZONE_DMA_FLAG=0
-CONFIG_VIRT_TO_BUS=y
-# CONFIG_KSM is not set
-CONFIG_DEFAULT_MMAP_MIN_ADDR=4096
-CONFIG_TICK_ONESHOT=y
-=======
 CONFIG_MIPS_ALCHEMY=y
 CONFIG_MIPS_PB1550=y
->>>>>>> 56385a12
 CONFIG_NO_HZ=y
 CONFIG_HIGH_RES_TIMERS=y
 CONFIG_HZ_100=y
