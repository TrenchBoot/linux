/*
 * INET		An implementation of the TCP/IP protocol suite for the LINUX
 *		operating system.  INET is implemented using the  BSD Socket
 *		interface as the means of communication with the user level.
 *
 *		Routing netlink socket interface: protocol independent part.
 *
 * Authors:	Alexey Kuznetsov, <kuznet@ms2.inr.ac.ru>
 *
 *		This program is free software; you can redistribute it and/or
 *		modify it under the terms of the GNU General Public License
 *		as published by the Free Software Foundation; either version
 *		2 of the License, or (at your option) any later version.
 *
 *	Fixes:
 *	Vitaly E. Lavrov		RTA_OK arithmetics was wrong.
 */

#include <linux/errno.h>
#include <linux/module.h>
#include <linux/types.h>
#include <linux/socket.h>
#include <linux/kernel.h>
#include <linux/timer.h>
#include <linux/string.h>
#include <linux/sockios.h>
#include <linux/net.h>
#include <linux/fcntl.h>
#include <linux/mm.h>
#include <linux/slab.h>
#include <linux/interrupt.h>
#include <linux/capability.h>
#include <linux/skbuff.h>
#include <linux/init.h>
#include <linux/security.h>
#include <linux/mutex.h>
#include <linux/if_addr.h>
#include <linux/if_bridge.h>
#include <linux/if_vlan.h>
#include <linux/pci.h>
#include <linux/etherdevice.h>

#include <asm/uaccess.h>

#include <linux/inet.h>
#include <linux/netdevice.h>
#include <net/switchdev.h>
#include <net/ip.h>
#include <net/protocol.h>
#include <net/arp.h>
#include <net/route.h>
#include <net/udp.h>
#include <net/tcp.h>
#include <net/sock.h>
#include <net/pkt_sched.h>
#include <net/fib_rules.h>
#include <net/rtnetlink.h>
#include <net/net_namespace.h>

struct rtnl_link {
	rtnl_doit_func		doit;
	rtnl_dumpit_func	dumpit;
	rtnl_calcit_func 	calcit;
};

static DEFINE_MUTEX(rtnl_mutex);

void rtnl_lock(void)
{
	mutex_lock(&rtnl_mutex);
}
EXPORT_SYMBOL(rtnl_lock);

void __rtnl_unlock(void)
{
	mutex_unlock(&rtnl_mutex);
}

void rtnl_unlock(void)
{
	/* This fellow will unlock it for us. */
	netdev_run_todo();
}
EXPORT_SYMBOL(rtnl_unlock);

int rtnl_trylock(void)
{
	return mutex_trylock(&rtnl_mutex);
}
EXPORT_SYMBOL(rtnl_trylock);

int rtnl_is_locked(void)
{
	return mutex_is_locked(&rtnl_mutex);
}
EXPORT_SYMBOL(rtnl_is_locked);

#ifdef CONFIG_PROVE_LOCKING
bool lockdep_rtnl_is_held(void)
{
	return lockdep_is_held(&rtnl_mutex);
}
EXPORT_SYMBOL(lockdep_rtnl_is_held);
#endif /* #ifdef CONFIG_PROVE_LOCKING */

static struct rtnl_link *rtnl_msg_handlers[RTNL_FAMILY_MAX + 1];

static inline int rtm_msgindex(int msgtype)
{
	int msgindex = msgtype - RTM_BASE;

	/*
	 * msgindex < 0 implies someone tried to register a netlink
	 * control code. msgindex >= RTM_NR_MSGTYPES may indicate that
	 * the message type has not been added to linux/rtnetlink.h
	 */
	BUG_ON(msgindex < 0 || msgindex >= RTM_NR_MSGTYPES);

	return msgindex;
}

static rtnl_doit_func rtnl_get_doit(int protocol, int msgindex)
{
	struct rtnl_link *tab;

	if (protocol <= RTNL_FAMILY_MAX)
		tab = rtnl_msg_handlers[protocol];
	else
		tab = NULL;

	if (tab == NULL || tab[msgindex].doit == NULL)
		tab = rtnl_msg_handlers[PF_UNSPEC];

	return tab[msgindex].doit;
}

static rtnl_dumpit_func rtnl_get_dumpit(int protocol, int msgindex)
{
	struct rtnl_link *tab;

	if (protocol <= RTNL_FAMILY_MAX)
		tab = rtnl_msg_handlers[protocol];
	else
		tab = NULL;

	if (tab == NULL || tab[msgindex].dumpit == NULL)
		tab = rtnl_msg_handlers[PF_UNSPEC];

	return tab[msgindex].dumpit;
}

static rtnl_calcit_func rtnl_get_calcit(int protocol, int msgindex)
{
	struct rtnl_link *tab;

	if (protocol <= RTNL_FAMILY_MAX)
		tab = rtnl_msg_handlers[protocol];
	else
		tab = NULL;

	if (tab == NULL || tab[msgindex].calcit == NULL)
		tab = rtnl_msg_handlers[PF_UNSPEC];

	return tab[msgindex].calcit;
}

/**
 * __rtnl_register - Register a rtnetlink message type
 * @protocol: Protocol family or PF_UNSPEC
 * @msgtype: rtnetlink message type
 * @doit: Function pointer called for each request message
 * @dumpit: Function pointer called for each dump request (NLM_F_DUMP) message
 * @calcit: Function pointer to calc size of dump message
 *
 * Registers the specified function pointers (at least one of them has
 * to be non-NULL) to be called whenever a request message for the
 * specified protocol family and message type is received.
 *
 * The special protocol family PF_UNSPEC may be used to define fallback
 * function pointers for the case when no entry for the specific protocol
 * family exists.
 *
 * Returns 0 on success or a negative error code.
 */
int __rtnl_register(int protocol, int msgtype,
		    rtnl_doit_func doit, rtnl_dumpit_func dumpit,
		    rtnl_calcit_func calcit)
{
	struct rtnl_link *tab;
	int msgindex;

	BUG_ON(protocol < 0 || protocol > RTNL_FAMILY_MAX);
	msgindex = rtm_msgindex(msgtype);

	tab = rtnl_msg_handlers[protocol];
	if (tab == NULL) {
		tab = kcalloc(RTM_NR_MSGTYPES, sizeof(*tab), GFP_KERNEL);
		if (tab == NULL)
			return -ENOBUFS;

		rtnl_msg_handlers[protocol] = tab;
	}

	if (doit)
		tab[msgindex].doit = doit;

	if (dumpit)
		tab[msgindex].dumpit = dumpit;

	if (calcit)
		tab[msgindex].calcit = calcit;

	return 0;
}
EXPORT_SYMBOL_GPL(__rtnl_register);

/**
 * rtnl_register - Register a rtnetlink message type
 *
 * Identical to __rtnl_register() but panics on failure. This is useful
 * as failure of this function is very unlikely, it can only happen due
 * to lack of memory when allocating the chain to store all message
 * handlers for a protocol. Meant for use in init functions where lack
 * of memory implies no sense in continuing.
 */
void rtnl_register(int protocol, int msgtype,
		   rtnl_doit_func doit, rtnl_dumpit_func dumpit,
		   rtnl_calcit_func calcit)
{
	if (__rtnl_register(protocol, msgtype, doit, dumpit, calcit) < 0)
		panic("Unable to register rtnetlink message handler, "
		      "protocol = %d, message type = %d\n",
		      protocol, msgtype);
}
EXPORT_SYMBOL_GPL(rtnl_register);

/**
 * rtnl_unregister - Unregister a rtnetlink message type
 * @protocol: Protocol family or PF_UNSPEC
 * @msgtype: rtnetlink message type
 *
 * Returns 0 on success or a negative error code.
 */
int rtnl_unregister(int protocol, int msgtype)
{
	int msgindex;

	BUG_ON(protocol < 0 || protocol > RTNL_FAMILY_MAX);
	msgindex = rtm_msgindex(msgtype);

	if (rtnl_msg_handlers[protocol] == NULL)
		return -ENOENT;

	rtnl_msg_handlers[protocol][msgindex].doit = NULL;
	rtnl_msg_handlers[protocol][msgindex].dumpit = NULL;

	return 0;
}
EXPORT_SYMBOL_GPL(rtnl_unregister);

/**
 * rtnl_unregister_all - Unregister all rtnetlink message type of a protocol
 * @protocol : Protocol family or PF_UNSPEC
 *
 * Identical to calling rtnl_unregster() for all registered message types
 * of a certain protocol family.
 */
void rtnl_unregister_all(int protocol)
{
	BUG_ON(protocol < 0 || protocol > RTNL_FAMILY_MAX);

	kfree(rtnl_msg_handlers[protocol]);
	rtnl_msg_handlers[protocol] = NULL;
}
EXPORT_SYMBOL_GPL(rtnl_unregister_all);

static LIST_HEAD(link_ops);

static const struct rtnl_link_ops *rtnl_link_ops_get(const char *kind)
{
	const struct rtnl_link_ops *ops;

	list_for_each_entry(ops, &link_ops, list) {
		if (!strcmp(ops->kind, kind))
			return ops;
	}
	return NULL;
}

/**
 * __rtnl_link_register - Register rtnl_link_ops with rtnetlink.
 * @ops: struct rtnl_link_ops * to register
 *
 * The caller must hold the rtnl_mutex. This function should be used
 * by drivers that create devices during module initialization. It
 * must be called before registering the devices.
 *
 * Returns 0 on success or a negative error code.
 */
int __rtnl_link_register(struct rtnl_link_ops *ops)
{
	if (rtnl_link_ops_get(ops->kind))
		return -EEXIST;

	/* The check for setup is here because if ops
	 * does not have that filled up, it is not possible
	 * to use the ops for creating device. So do not
	 * fill up dellink as well. That disables rtnl_dellink.
	 */
	if (ops->setup && !ops->dellink)
		ops->dellink = unregister_netdevice_queue;

	list_add_tail(&ops->list, &link_ops);
	return 0;
}
EXPORT_SYMBOL_GPL(__rtnl_link_register);

/**
 * rtnl_link_register - Register rtnl_link_ops with rtnetlink.
 * @ops: struct rtnl_link_ops * to register
 *
 * Returns 0 on success or a negative error code.
 */
int rtnl_link_register(struct rtnl_link_ops *ops)
{
	int err;

	rtnl_lock();
	err = __rtnl_link_register(ops);
	rtnl_unlock();
	return err;
}
EXPORT_SYMBOL_GPL(rtnl_link_register);

static void __rtnl_kill_links(struct net *net, struct rtnl_link_ops *ops)
{
	struct net_device *dev;
	LIST_HEAD(list_kill);

	for_each_netdev(net, dev) {
		if (dev->rtnl_link_ops == ops)
			ops->dellink(dev, &list_kill);
	}
	unregister_netdevice_many(&list_kill);
}

/**
 * __rtnl_link_unregister - Unregister rtnl_link_ops from rtnetlink.
 * @ops: struct rtnl_link_ops * to unregister
 *
 * The caller must hold the rtnl_mutex.
 */
void __rtnl_link_unregister(struct rtnl_link_ops *ops)
{
	struct net *net;

	for_each_net(net) {
		__rtnl_kill_links(net, ops);
	}
	list_del(&ops->list);
}
EXPORT_SYMBOL_GPL(__rtnl_link_unregister);

/* Return with the rtnl_lock held when there are no network
 * devices unregistering in any network namespace.
 */
static void rtnl_lock_unregistering_all(void)
{
	struct net *net;
	bool unregistering;
	DEFINE_WAIT_FUNC(wait, woken_wake_function);

	add_wait_queue(&netdev_unregistering_wq, &wait);
	for (;;) {
		unregistering = false;
		rtnl_lock();
		for_each_net(net) {
			if (net->dev_unreg_count > 0) {
				unregistering = true;
				break;
			}
		}
		if (!unregistering)
			break;
		__rtnl_unlock();

		wait_woken(&wait, TASK_UNINTERRUPTIBLE, MAX_SCHEDULE_TIMEOUT);
	}
	remove_wait_queue(&netdev_unregistering_wq, &wait);
}

/**
 * rtnl_link_unregister - Unregister rtnl_link_ops from rtnetlink.
 * @ops: struct rtnl_link_ops * to unregister
 */
void rtnl_link_unregister(struct rtnl_link_ops *ops)
{
	/* Close the race with cleanup_net() */
	mutex_lock(&net_mutex);
	rtnl_lock_unregistering_all();
	__rtnl_link_unregister(ops);
	rtnl_unlock();
	mutex_unlock(&net_mutex);
}
EXPORT_SYMBOL_GPL(rtnl_link_unregister);

static size_t rtnl_link_get_slave_info_data_size(const struct net_device *dev)
{
	struct net_device *master_dev;
	const struct rtnl_link_ops *ops;

	master_dev = netdev_master_upper_dev_get((struct net_device *) dev);
	if (!master_dev)
		return 0;
	ops = master_dev->rtnl_link_ops;
	if (!ops || !ops->get_slave_size)
		return 0;
	/* IFLA_INFO_SLAVE_DATA + nested data */
	return nla_total_size(sizeof(struct nlattr)) +
	       ops->get_slave_size(master_dev, dev);
}

static size_t rtnl_link_get_size(const struct net_device *dev)
{
	const struct rtnl_link_ops *ops = dev->rtnl_link_ops;
	size_t size;

	if (!ops)
		return 0;

	size = nla_total_size(sizeof(struct nlattr)) + /* IFLA_LINKINFO */
	       nla_total_size(strlen(ops->kind) + 1);  /* IFLA_INFO_KIND */

	if (ops->get_size)
		/* IFLA_INFO_DATA + nested data */
		size += nla_total_size(sizeof(struct nlattr)) +
			ops->get_size(dev);

	if (ops->get_xstats_size)
		/* IFLA_INFO_XSTATS */
		size += nla_total_size(ops->get_xstats_size(dev));

	size += rtnl_link_get_slave_info_data_size(dev);

	return size;
}

static LIST_HEAD(rtnl_af_ops);

static const struct rtnl_af_ops *rtnl_af_lookup(const int family)
{
	const struct rtnl_af_ops *ops;

	list_for_each_entry(ops, &rtnl_af_ops, list) {
		if (ops->family == family)
			return ops;
	}

	return NULL;
}

/**
 * rtnl_af_register - Register rtnl_af_ops with rtnetlink.
 * @ops: struct rtnl_af_ops * to register
 *
 * Returns 0 on success or a negative error code.
 */
void rtnl_af_register(struct rtnl_af_ops *ops)
{
	rtnl_lock();
	list_add_tail(&ops->list, &rtnl_af_ops);
	rtnl_unlock();
}
EXPORT_SYMBOL_GPL(rtnl_af_register);

/**
 * __rtnl_af_unregister - Unregister rtnl_af_ops from rtnetlink.
 * @ops: struct rtnl_af_ops * to unregister
 *
 * The caller must hold the rtnl_mutex.
 */
void __rtnl_af_unregister(struct rtnl_af_ops *ops)
{
	list_del(&ops->list);
}
EXPORT_SYMBOL_GPL(__rtnl_af_unregister);

/**
 * rtnl_af_unregister - Unregister rtnl_af_ops from rtnetlink.
 * @ops: struct rtnl_af_ops * to unregister
 */
void rtnl_af_unregister(struct rtnl_af_ops *ops)
{
	rtnl_lock();
	__rtnl_af_unregister(ops);
	rtnl_unlock();
}
EXPORT_SYMBOL_GPL(rtnl_af_unregister);

static size_t rtnl_link_get_af_size(const struct net_device *dev,
				    u32 ext_filter_mask)
{
	struct rtnl_af_ops *af_ops;
	size_t size;

	/* IFLA_AF_SPEC */
	size = nla_total_size(sizeof(struct nlattr));

	list_for_each_entry(af_ops, &rtnl_af_ops, list) {
		if (af_ops->get_link_af_size) {
			/* AF_* + nested data */
			size += nla_total_size(sizeof(struct nlattr)) +
				af_ops->get_link_af_size(dev, ext_filter_mask);
		}
	}

	return size;
}

static bool rtnl_have_link_slave_info(const struct net_device *dev)
{
	struct net_device *master_dev;

	master_dev = netdev_master_upper_dev_get((struct net_device *) dev);
	if (master_dev && master_dev->rtnl_link_ops)
		return true;
	return false;
}

static int rtnl_link_slave_info_fill(struct sk_buff *skb,
				     const struct net_device *dev)
{
	struct net_device *master_dev;
	const struct rtnl_link_ops *ops;
	struct nlattr *slave_data;
	int err;

	master_dev = netdev_master_upper_dev_get((struct net_device *) dev);
	if (!master_dev)
		return 0;
	ops = master_dev->rtnl_link_ops;
	if (!ops)
		return 0;
	if (nla_put_string(skb, IFLA_INFO_SLAVE_KIND, ops->kind) < 0)
		return -EMSGSIZE;
	if (ops->fill_slave_info) {
		slave_data = nla_nest_start(skb, IFLA_INFO_SLAVE_DATA);
		if (!slave_data)
			return -EMSGSIZE;
		err = ops->fill_slave_info(skb, master_dev, dev);
		if (err < 0)
			goto err_cancel_slave_data;
		nla_nest_end(skb, slave_data);
	}
	return 0;

err_cancel_slave_data:
	nla_nest_cancel(skb, slave_data);
	return err;
}

static int rtnl_link_info_fill(struct sk_buff *skb,
			       const struct net_device *dev)
{
	const struct rtnl_link_ops *ops = dev->rtnl_link_ops;
	struct nlattr *data;
	int err;

	if (!ops)
		return 0;
	if (nla_put_string(skb, IFLA_INFO_KIND, ops->kind) < 0)
		return -EMSGSIZE;
	if (ops->fill_xstats) {
		err = ops->fill_xstats(skb, dev);
		if (err < 0)
			return err;
	}
	if (ops->fill_info) {
		data = nla_nest_start(skb, IFLA_INFO_DATA);
		if (data == NULL)
			return -EMSGSIZE;
		err = ops->fill_info(skb, dev);
		if (err < 0)
			goto err_cancel_data;
		nla_nest_end(skb, data);
	}
	return 0;

err_cancel_data:
	nla_nest_cancel(skb, data);
	return err;
}

static int rtnl_link_fill(struct sk_buff *skb, const struct net_device *dev)
{
	struct nlattr *linkinfo;
	int err = -EMSGSIZE;

	linkinfo = nla_nest_start(skb, IFLA_LINKINFO);
	if (linkinfo == NULL)
		goto out;

	err = rtnl_link_info_fill(skb, dev);
	if (err < 0)
		goto err_cancel_link;

	err = rtnl_link_slave_info_fill(skb, dev);
	if (err < 0)
		goto err_cancel_link;

	nla_nest_end(skb, linkinfo);
	return 0;

err_cancel_link:
	nla_nest_cancel(skb, linkinfo);
out:
	return err;
}

int rtnetlink_send(struct sk_buff *skb, struct net *net, u32 pid, unsigned int group, int echo)
{
	struct sock *rtnl = net->rtnl;
	int err = 0;

	NETLINK_CB(skb).dst_group = group;
	if (echo)
		atomic_inc(&skb->users);
	netlink_broadcast(rtnl, skb, pid, group, GFP_KERNEL);
	if (echo)
		err = netlink_unicast(rtnl, skb, pid, MSG_DONTWAIT);
	return err;
}

int rtnl_unicast(struct sk_buff *skb, struct net *net, u32 pid)
{
	struct sock *rtnl = net->rtnl;

	return nlmsg_unicast(rtnl, skb, pid);
}
EXPORT_SYMBOL(rtnl_unicast);

void rtnl_notify(struct sk_buff *skb, struct net *net, u32 pid, u32 group,
		 struct nlmsghdr *nlh, gfp_t flags)
{
	struct sock *rtnl = net->rtnl;
	int report = 0;

	if (nlh)
		report = nlmsg_report(nlh);

	nlmsg_notify(rtnl, skb, pid, group, report, flags);
}
EXPORT_SYMBOL(rtnl_notify);

void rtnl_set_sk_err(struct net *net, u32 group, int error)
{
	struct sock *rtnl = net->rtnl;

	netlink_set_err(rtnl, 0, group, error);
}
EXPORT_SYMBOL(rtnl_set_sk_err);

int rtnetlink_put_metrics(struct sk_buff *skb, u32 *metrics)
{
	struct nlattr *mx;
	int i, valid = 0;

	mx = nla_nest_start(skb, RTA_METRICS);
	if (mx == NULL)
		return -ENOBUFS;

	for (i = 0; i < RTAX_MAX; i++) {
		if (metrics[i]) {
			if (i == RTAX_CC_ALGO - 1) {
				char tmp[TCP_CA_NAME_MAX], *name;

				name = tcp_ca_get_name_by_key(metrics[i], tmp);
				if (!name)
					continue;
				if (nla_put_string(skb, i + 1, name))
					goto nla_put_failure;
			} else if (i == RTAX_FEATURES - 1) {
				u32 user_features = metrics[i] & RTAX_FEATURE_MASK;

				BUILD_BUG_ON(RTAX_FEATURE_MASK & DST_FEATURE_MASK);
				if (nla_put_u32(skb, i + 1, user_features))
					goto nla_put_failure;
			} else {
				if (nla_put_u32(skb, i + 1, metrics[i]))
					goto nla_put_failure;
			}
			valid++;
		}
	}

	if (!valid) {
		nla_nest_cancel(skb, mx);
		return 0;
	}

	return nla_nest_end(skb, mx);

nla_put_failure:
	nla_nest_cancel(skb, mx);
	return -EMSGSIZE;
}
EXPORT_SYMBOL(rtnetlink_put_metrics);

int rtnl_put_cacheinfo(struct sk_buff *skb, struct dst_entry *dst, u32 id,
		       long expires, u32 error)
{
	struct rta_cacheinfo ci = {
		.rta_lastuse = jiffies_delta_to_clock_t(jiffies - dst->lastuse),
		.rta_used = dst->__use,
		.rta_clntref = atomic_read(&(dst->__refcnt)),
		.rta_error = error,
		.rta_id =  id,
	};

	if (expires) {
		unsigned long clock;

		clock = jiffies_to_clock_t(abs(expires));
		clock = min_t(unsigned long, clock, INT_MAX);
		ci.rta_expires = (expires > 0) ? clock : -clock;
	}
	return nla_put(skb, RTA_CACHEINFO, sizeof(ci), &ci);
}
EXPORT_SYMBOL_GPL(rtnl_put_cacheinfo);

static void set_operstate(struct net_device *dev, unsigned char transition)
{
	unsigned char operstate = dev->operstate;

	switch (transition) {
	case IF_OPER_UP:
		if ((operstate == IF_OPER_DORMANT ||
		     operstate == IF_OPER_UNKNOWN) &&
		    !netif_dormant(dev))
			operstate = IF_OPER_UP;
		break;

	case IF_OPER_DORMANT:
		if (operstate == IF_OPER_UP ||
		    operstate == IF_OPER_UNKNOWN)
			operstate = IF_OPER_DORMANT;
		break;
	}

	if (dev->operstate != operstate) {
		write_lock_bh(&dev_base_lock);
		dev->operstate = operstate;
		write_unlock_bh(&dev_base_lock);
		netdev_state_change(dev);
	}
}

static unsigned int rtnl_dev_get_flags(const struct net_device *dev)
{
	return (dev->flags & ~(IFF_PROMISC | IFF_ALLMULTI)) |
	       (dev->gflags & (IFF_PROMISC | IFF_ALLMULTI));
}

static unsigned int rtnl_dev_combine_flags(const struct net_device *dev,
					   const struct ifinfomsg *ifm)
{
	unsigned int flags = ifm->ifi_flags;

	/* bugwards compatibility: ifi_change == 0 is treated as ~0 */
	if (ifm->ifi_change)
		flags = (flags & ifm->ifi_change) |
			(rtnl_dev_get_flags(dev) & ~ifm->ifi_change);

	return flags;
}

static void copy_rtnl_link_stats(struct rtnl_link_stats *a,
				 const struct rtnl_link_stats64 *b)
{
	a->rx_packets = b->rx_packets;
	a->tx_packets = b->tx_packets;
	a->rx_bytes = b->rx_bytes;
	a->tx_bytes = b->tx_bytes;
	a->rx_errors = b->rx_errors;
	a->tx_errors = b->tx_errors;
	a->rx_dropped = b->rx_dropped;
	a->tx_dropped = b->tx_dropped;

	a->multicast = b->multicast;
	a->collisions = b->collisions;

	a->rx_length_errors = b->rx_length_errors;
	a->rx_over_errors = b->rx_over_errors;
	a->rx_crc_errors = b->rx_crc_errors;
	a->rx_frame_errors = b->rx_frame_errors;
	a->rx_fifo_errors = b->rx_fifo_errors;
	a->rx_missed_errors = b->rx_missed_errors;

	a->tx_aborted_errors = b->tx_aborted_errors;
	a->tx_carrier_errors = b->tx_carrier_errors;
	a->tx_fifo_errors = b->tx_fifo_errors;
	a->tx_heartbeat_errors = b->tx_heartbeat_errors;
	a->tx_window_errors = b->tx_window_errors;

	a->rx_compressed = b->rx_compressed;
	a->tx_compressed = b->tx_compressed;
}

static void copy_rtnl_link_stats64(void *v, const struct rtnl_link_stats64 *b)
{
	memcpy(v, b, sizeof(*b));
}

/* All VF info */
static inline int rtnl_vfinfo_size(const struct net_device *dev,
				   u32 ext_filter_mask)
{
	if (dev->dev.parent && dev_is_pci(dev->dev.parent) &&
	    (ext_filter_mask & RTEXT_FILTER_VF)) {
		int num_vfs = dev_num_vf(dev->dev.parent);
		size_t size = nla_total_size(sizeof(struct nlattr));
		size += nla_total_size(num_vfs * sizeof(struct nlattr));
		size += num_vfs *
			(nla_total_size(sizeof(struct ifla_vf_mac)) +
			 nla_total_size(sizeof(struct ifla_vf_vlan)) +
			 nla_total_size(sizeof(struct ifla_vf_spoofchk)) +
			 nla_total_size(sizeof(struct ifla_vf_rate)) +
			 nla_total_size(sizeof(struct ifla_vf_link_state)) +
			 nla_total_size(sizeof(struct ifla_vf_rss_query_en)) +
			 /* IFLA_VF_STATS_RX_PACKETS */
			 nla_total_size(sizeof(__u64)) +
			 /* IFLA_VF_STATS_TX_PACKETS */
			 nla_total_size(sizeof(__u64)) +
			 /* IFLA_VF_STATS_RX_BYTES */
			 nla_total_size(sizeof(__u64)) +
			 /* IFLA_VF_STATS_TX_BYTES */
			 nla_total_size(sizeof(__u64)) +
			 /* IFLA_VF_STATS_BROADCAST */
			 nla_total_size(sizeof(__u64)) +
			 /* IFLA_VF_STATS_MULTICAST */
			 nla_total_size(sizeof(__u64)) +
			 nla_total_size(sizeof(struct ifla_vf_trust)));
		return size;
	} else
		return 0;
}

static size_t rtnl_port_size(const struct net_device *dev,
			     u32 ext_filter_mask)
{
	size_t port_size = nla_total_size(4)		/* PORT_VF */
		+ nla_total_size(PORT_PROFILE_MAX)	/* PORT_PROFILE */
		+ nla_total_size(sizeof(struct ifla_port_vsi))
							/* PORT_VSI_TYPE */
		+ nla_total_size(PORT_UUID_MAX)		/* PORT_INSTANCE_UUID */
		+ nla_total_size(PORT_UUID_MAX)		/* PORT_HOST_UUID */
		+ nla_total_size(1)			/* PROT_VDP_REQUEST */
		+ nla_total_size(2);			/* PORT_VDP_RESPONSE */
	size_t vf_ports_size = nla_total_size(sizeof(struct nlattr));
	size_t vf_port_size = nla_total_size(sizeof(struct nlattr))
		+ port_size;
	size_t port_self_size = nla_total_size(sizeof(struct nlattr))
		+ port_size;

	if (!dev->netdev_ops->ndo_get_vf_port || !dev->dev.parent ||
	    !(ext_filter_mask & RTEXT_FILTER_VF))
		return 0;
	if (dev_num_vf(dev->dev.parent))
		return port_self_size + vf_ports_size +
			vf_port_size * dev_num_vf(dev->dev.parent);
	else
		return port_self_size;
}

static noinline size_t if_nlmsg_size(const struct net_device *dev,
				     u32 ext_filter_mask)
{
	return NLMSG_ALIGN(sizeof(struct ifinfomsg))
	       + nla_total_size(IFNAMSIZ) /* IFLA_IFNAME */
	       + nla_total_size(IFALIASZ) /* IFLA_IFALIAS */
	       + nla_total_size(IFNAMSIZ) /* IFLA_QDISC */
	       + nla_total_size(sizeof(struct rtnl_link_ifmap))
	       + nla_total_size(sizeof(struct rtnl_link_stats))
	       + nla_total_size(sizeof(struct rtnl_link_stats64))
	       + nla_total_size(MAX_ADDR_LEN) /* IFLA_ADDRESS */
	       + nla_total_size(MAX_ADDR_LEN) /* IFLA_BROADCAST */
	       + nla_total_size(4) /* IFLA_TXQLEN */
	       + nla_total_size(4) /* IFLA_WEIGHT */
	       + nla_total_size(4) /* IFLA_MTU */
	       + nla_total_size(4) /* IFLA_LINK */
	       + nla_total_size(4) /* IFLA_MASTER */
	       + nla_total_size(1) /* IFLA_CARRIER */
	       + nla_total_size(4) /* IFLA_PROMISCUITY */
	       + nla_total_size(4) /* IFLA_NUM_TX_QUEUES */
	       + nla_total_size(4) /* IFLA_NUM_RX_QUEUES */
	       + nla_total_size(1) /* IFLA_OPERSTATE */
	       + nla_total_size(1) /* IFLA_LINKMODE */
	       + nla_total_size(4) /* IFLA_CARRIER_CHANGES */
	       + nla_total_size(4) /* IFLA_LINK_NETNSID */
	       + nla_total_size(ext_filter_mask
			        & RTEXT_FILTER_VF ? 4 : 0) /* IFLA_NUM_VF */
	       + rtnl_vfinfo_size(dev, ext_filter_mask) /* IFLA_VFINFO_LIST */
	       + rtnl_port_size(dev, ext_filter_mask) /* IFLA_VF_PORTS + IFLA_PORT_SELF */
	       + rtnl_link_get_size(dev) /* IFLA_LINKINFO */
	       + rtnl_link_get_af_size(dev, ext_filter_mask) /* IFLA_AF_SPEC */
	       + nla_total_size(MAX_PHYS_ITEM_ID_LEN) /* IFLA_PHYS_PORT_ID */
	       + nla_total_size(MAX_PHYS_ITEM_ID_LEN) /* IFLA_PHYS_SWITCH_ID */
	       + nla_total_size(1); /* IFLA_PROTO_DOWN */

}

static int rtnl_vf_ports_fill(struct sk_buff *skb, struct net_device *dev)
{
	struct nlattr *vf_ports;
	struct nlattr *vf_port;
	int vf;
	int err;

	vf_ports = nla_nest_start(skb, IFLA_VF_PORTS);
	if (!vf_ports)
		return -EMSGSIZE;

	for (vf = 0; vf < dev_num_vf(dev->dev.parent); vf++) {
		vf_port = nla_nest_start(skb, IFLA_VF_PORT);
		if (!vf_port)
			goto nla_put_failure;
		if (nla_put_u32(skb, IFLA_PORT_VF, vf))
			goto nla_put_failure;
		err = dev->netdev_ops->ndo_get_vf_port(dev, vf, skb);
		if (err == -EMSGSIZE)
			goto nla_put_failure;
		if (err) {
			nla_nest_cancel(skb, vf_port);
			continue;
		}
		nla_nest_end(skb, vf_port);
	}

	nla_nest_end(skb, vf_ports);

	return 0;

nla_put_failure:
	nla_nest_cancel(skb, vf_ports);
	return -EMSGSIZE;
}

static int rtnl_port_self_fill(struct sk_buff *skb, struct net_device *dev)
{
	struct nlattr *port_self;
	int err;

	port_self = nla_nest_start(skb, IFLA_PORT_SELF);
	if (!port_self)
		return -EMSGSIZE;

	err = dev->netdev_ops->ndo_get_vf_port(dev, PORT_SELF_VF, skb);
	if (err) {
		nla_nest_cancel(skb, port_self);
		return (err == -EMSGSIZE) ? err : 0;
	}

	nla_nest_end(skb, port_self);

	return 0;
}

static int rtnl_port_fill(struct sk_buff *skb, struct net_device *dev,
			  u32 ext_filter_mask)
{
	int err;

	if (!dev->netdev_ops->ndo_get_vf_port || !dev->dev.parent ||
	    !(ext_filter_mask & RTEXT_FILTER_VF))
		return 0;

	err = rtnl_port_self_fill(skb, dev);
	if (err)
		return err;

	if (dev_num_vf(dev->dev.parent)) {
		err = rtnl_vf_ports_fill(skb, dev);
		if (err)
			return err;
	}

	return 0;
}

static int rtnl_phys_port_id_fill(struct sk_buff *skb, struct net_device *dev)
{
	int err;
	struct netdev_phys_item_id ppid;

	err = dev_get_phys_port_id(dev, &ppid);
	if (err) {
		if (err == -EOPNOTSUPP)
			return 0;
		return err;
	}

	if (nla_put(skb, IFLA_PHYS_PORT_ID, ppid.id_len, ppid.id))
		return -EMSGSIZE;

	return 0;
}

static int rtnl_phys_port_name_fill(struct sk_buff *skb, struct net_device *dev)
{
	char name[IFNAMSIZ];
	int err;

	err = dev_get_phys_port_name(dev, name, sizeof(name));
	if (err) {
		if (err == -EOPNOTSUPP)
			return 0;
		return err;
	}

	if (nla_put(skb, IFLA_PHYS_PORT_NAME, strlen(name), name))
		return -EMSGSIZE;

	return 0;
}

static int rtnl_phys_switch_id_fill(struct sk_buff *skb, struct net_device *dev)
{
	int err;
	struct switchdev_attr attr = {
		.id = SWITCHDEV_ATTR_ID_PORT_PARENT_ID,
		.flags = SWITCHDEV_F_NO_RECURSE,
	};

	err = switchdev_port_attr_get(dev, &attr);
	if (err) {
		if (err == -EOPNOTSUPP)
			return 0;
		return err;
	}

	if (nla_put(skb, IFLA_PHYS_SWITCH_ID, attr.u.ppid.id_len,
		    attr.u.ppid.id))
		return -EMSGSIZE;

	return 0;
}

static noinline_for_stack int rtnl_fill_stats(struct sk_buff *skb,
					      struct net_device *dev)
{
	const struct rtnl_link_stats64 *stats;
	struct rtnl_link_stats64 temp;
	struct nlattr *attr;

	stats = dev_get_stats(dev, &temp);

	attr = nla_reserve(skb, IFLA_STATS,
			   sizeof(struct rtnl_link_stats));
	if (!attr)
		return -EMSGSIZE;

	copy_rtnl_link_stats(nla_data(attr), stats);

	attr = nla_reserve(skb, IFLA_STATS64,
			   sizeof(struct rtnl_link_stats64));
	if (!attr)
		return -EMSGSIZE;

	copy_rtnl_link_stats64(nla_data(attr), stats);

	return 0;
}

static noinline_for_stack int rtnl_fill_vfinfo(struct sk_buff *skb,
					       struct net_device *dev,
					       int vfs_num,
					       struct nlattr *vfinfo)
{
	struct ifla_vf_rss_query_en vf_rss_query_en;
	struct ifla_vf_link_state vf_linkstate;
	struct ifla_vf_spoofchk vf_spoofchk;
	struct ifla_vf_tx_rate vf_tx_rate;
	struct ifla_vf_stats vf_stats;
	struct ifla_vf_trust vf_trust;
	struct ifla_vf_vlan vf_vlan;
	struct ifla_vf_rate vf_rate;
	struct nlattr *vf, *vfstats;
	struct ifla_vf_mac vf_mac;
	struct ifla_vf_info ivi;

	/* Not all SR-IOV capable drivers support the
	 * spoofcheck and "RSS query enable" query.  Preset to
	 * -1 so the user space tool can detect that the driver
	 * didn't report anything.
	 */
	ivi.spoofchk = -1;
	ivi.rss_query_en = -1;
	ivi.trusted = -1;
	memset(ivi.mac, 0, sizeof(ivi.mac));
	/* The default value for VF link state is "auto"
	 * IFLA_VF_LINK_STATE_AUTO which equals zero
	 */
	ivi.linkstate = 0;
	if (dev->netdev_ops->ndo_get_vf_config(dev, vfs_num, &ivi))
		return 0;

	vf_mac.vf =
		vf_vlan.vf =
		vf_rate.vf =
		vf_tx_rate.vf =
		vf_spoofchk.vf =
		vf_linkstate.vf =
		vf_rss_query_en.vf =
		vf_trust.vf = ivi.vf;

	memcpy(vf_mac.mac, ivi.mac, sizeof(ivi.mac));
	vf_vlan.vlan = ivi.vlan;
	vf_vlan.qos = ivi.qos;
	vf_tx_rate.rate = ivi.max_tx_rate;
	vf_rate.min_tx_rate = ivi.min_tx_rate;
	vf_rate.max_tx_rate = ivi.max_tx_rate;
	vf_spoofchk.setting = ivi.spoofchk;
	vf_linkstate.link_state = ivi.linkstate;
	vf_rss_query_en.setting = ivi.rss_query_en;
	vf_trust.setting = ivi.trusted;
	vf = nla_nest_start(skb, IFLA_VF_INFO);
	if (!vf) {
		nla_nest_cancel(skb, vfinfo);
		return -EMSGSIZE;
	}
	if (nla_put(skb, IFLA_VF_MAC, sizeof(vf_mac), &vf_mac) ||
	    nla_put(skb, IFLA_VF_VLAN, sizeof(vf_vlan), &vf_vlan) ||
	    nla_put(skb, IFLA_VF_RATE, sizeof(vf_rate),
		    &vf_rate) ||
	    nla_put(skb, IFLA_VF_TX_RATE, sizeof(vf_tx_rate),
		    &vf_tx_rate) ||
	    nla_put(skb, IFLA_VF_SPOOFCHK, sizeof(vf_spoofchk),
		    &vf_spoofchk) ||
	    nla_put(skb, IFLA_VF_LINK_STATE, sizeof(vf_linkstate),
		    &vf_linkstate) ||
	    nla_put(skb, IFLA_VF_RSS_QUERY_EN,
		    sizeof(vf_rss_query_en),
		    &vf_rss_query_en) ||
	    nla_put(skb, IFLA_VF_TRUST,
		    sizeof(vf_trust), &vf_trust))
		return -EMSGSIZE;
	memset(&vf_stats, 0, sizeof(vf_stats));
	if (dev->netdev_ops->ndo_get_vf_stats)
		dev->netdev_ops->ndo_get_vf_stats(dev, vfs_num,
						&vf_stats);
	vfstats = nla_nest_start(skb, IFLA_VF_STATS);
	if (!vfstats) {
		nla_nest_cancel(skb, vf);
		nla_nest_cancel(skb, vfinfo);
		return -EMSGSIZE;
	}
	if (nla_put_u64(skb, IFLA_VF_STATS_RX_PACKETS,
			vf_stats.rx_packets) ||
	    nla_put_u64(skb, IFLA_VF_STATS_TX_PACKETS,
			vf_stats.tx_packets) ||
	    nla_put_u64(skb, IFLA_VF_STATS_RX_BYTES,
			vf_stats.rx_bytes) ||
	    nla_put_u64(skb, IFLA_VF_STATS_TX_BYTES,
			vf_stats.tx_bytes) ||
	    nla_put_u64(skb, IFLA_VF_STATS_BROADCAST,
			vf_stats.broadcast) ||
	    nla_put_u64(skb, IFLA_VF_STATS_MULTICAST,
			vf_stats.multicast))
		return -EMSGSIZE;
	nla_nest_end(skb, vfstats);
	nla_nest_end(skb, vf);
	return 0;
}

static int rtnl_fill_link_ifmap(struct sk_buff *skb, struct net_device *dev)
{
	struct rtnl_link_ifmap map = {
		.mem_start   = dev->mem_start,
		.mem_end     = dev->mem_end,
		.base_addr   = dev->base_addr,
		.irq         = dev->irq,
		.dma         = dev->dma,
		.port        = dev->if_port,
	};
	if (nla_put(skb, IFLA_MAP, sizeof(map), &map))
		return -EMSGSIZE;

	return 0;
}

static int rtnl_fill_ifinfo(struct sk_buff *skb, struct net_device *dev,
			    int type, u32 pid, u32 seq, u32 change,
			    unsigned int flags, u32 ext_filter_mask)
{
	struct ifinfomsg *ifm;
	struct nlmsghdr *nlh;
	struct nlattr *af_spec;
	struct rtnl_af_ops *af_ops;
	struct net_device *upper_dev = netdev_master_upper_dev_get(dev);

	ASSERT_RTNL();
	nlh = nlmsg_put(skb, pid, seq, type, sizeof(*ifm), flags);
	if (nlh == NULL)
		return -EMSGSIZE;

	ifm = nlmsg_data(nlh);
	ifm->ifi_family = AF_UNSPEC;
	ifm->__ifi_pad = 0;
	ifm->ifi_type = dev->type;
	ifm->ifi_index = dev->ifindex;
	ifm->ifi_flags = dev_get_flags(dev);
	ifm->ifi_change = change;

	if (nla_put_string(skb, IFLA_IFNAME, dev->name) ||
	    nla_put_u32(skb, IFLA_TXQLEN, dev->tx_queue_len) ||
	    nla_put_u8(skb, IFLA_OPERSTATE,
		       netif_running(dev) ? dev->operstate : IF_OPER_DOWN) ||
	    nla_put_u8(skb, IFLA_LINKMODE, dev->link_mode) ||
	    nla_put_u32(skb, IFLA_MTU, dev->mtu) ||
	    nla_put_u32(skb, IFLA_GROUP, dev->group) ||
	    nla_put_u32(skb, IFLA_PROMISCUITY, dev->promiscuity) ||
	    nla_put_u32(skb, IFLA_NUM_TX_QUEUES, dev->num_tx_queues) ||
#ifdef CONFIG_RPS
	    nla_put_u32(skb, IFLA_NUM_RX_QUEUES, dev->num_rx_queues) ||
#endif
	    (dev->ifindex != dev_get_iflink(dev) &&
	     nla_put_u32(skb, IFLA_LINK, dev_get_iflink(dev))) ||
	    (upper_dev &&
	     nla_put_u32(skb, IFLA_MASTER, upper_dev->ifindex)) ||
	    nla_put_u8(skb, IFLA_CARRIER, netif_carrier_ok(dev)) ||
	    (dev->qdisc &&
	     nla_put_string(skb, IFLA_QDISC, dev->qdisc->ops->id)) ||
	    (dev->ifalias &&
	     nla_put_string(skb, IFLA_IFALIAS, dev->ifalias)) ||
	    nla_put_u32(skb, IFLA_CARRIER_CHANGES,
			atomic_read(&dev->carrier_changes)) ||
	    nla_put_u8(skb, IFLA_PROTO_DOWN, dev->proto_down))
		goto nla_put_failure;

	if (rtnl_fill_link_ifmap(skb, dev))
		goto nla_put_failure;

	if (dev->addr_len) {
		if (nla_put(skb, IFLA_ADDRESS, dev->addr_len, dev->dev_addr) ||
		    nla_put(skb, IFLA_BROADCAST, dev->addr_len, dev->broadcast))
			goto nla_put_failure;
	}

	if (rtnl_phys_port_id_fill(skb, dev))
		goto nla_put_failure;

	if (rtnl_phys_port_name_fill(skb, dev))
		goto nla_put_failure;

	if (rtnl_phys_switch_id_fill(skb, dev))
		goto nla_put_failure;

	if (rtnl_fill_stats(skb, dev))
		goto nla_put_failure;

	if (dev->dev.parent && (ext_filter_mask & RTEXT_FILTER_VF) &&
	    nla_put_u32(skb, IFLA_NUM_VF, dev_num_vf(dev->dev.parent)))
		goto nla_put_failure;

	if (dev->netdev_ops->ndo_get_vf_config && dev->dev.parent &&
	    ext_filter_mask & RTEXT_FILTER_VF) {
		int i;
		struct nlattr *vfinfo;
		int num_vfs = dev_num_vf(dev->dev.parent);

		vfinfo = nla_nest_start(skb, IFLA_VFINFO_LIST);
		if (!vfinfo)
			goto nla_put_failure;
		for (i = 0; i < num_vfs; i++) {
<<<<<<< HEAD
			struct ifla_vf_info ivi;
			struct ifla_vf_mac vf_mac;
			struct ifla_vf_vlan vf_vlan;
			struct ifla_vf_rate vf_rate;
			struct ifla_vf_tx_rate vf_tx_rate;
			struct ifla_vf_spoofchk vf_spoofchk;
			struct ifla_vf_link_state vf_linkstate;
			struct ifla_vf_rss_query_en vf_rss_query_en;
			struct ifla_vf_stats vf_stats;
			struct ifla_vf_trust vf_trust;

			/*
			 * Not all SR-IOV capable drivers support the
			 * spoofcheck and "RSS query enable" query.  Preset to
			 * -1 so the user space tool can detect that the driver
			 * didn't report anything.
			 */
			ivi.spoofchk = -1;
			ivi.rss_query_en = -1;
			ivi.trusted = -1;
			memset(ivi.mac, 0, sizeof(ivi.mac));
			/* The default value for VF link state is "auto"
			 * IFLA_VF_LINK_STATE_AUTO which equals zero
			 */
			ivi.linkstate = 0;
			if (dev->netdev_ops->ndo_get_vf_config(dev, i, &ivi))
				break;
			vf_mac.vf =
				vf_vlan.vf =
				vf_rate.vf =
				vf_tx_rate.vf =
				vf_spoofchk.vf =
				vf_linkstate.vf =
				vf_rss_query_en.vf =
				vf_trust.vf = ivi.vf;

			memcpy(vf_mac.mac, ivi.mac, sizeof(ivi.mac));
			vf_vlan.vlan = ivi.vlan;
			vf_vlan.qos = ivi.qos;
			vf_tx_rate.rate = ivi.max_tx_rate;
			vf_rate.min_tx_rate = ivi.min_tx_rate;
			vf_rate.max_tx_rate = ivi.max_tx_rate;
			vf_spoofchk.setting = ivi.spoofchk;
			vf_linkstate.link_state = ivi.linkstate;
			vf_rss_query_en.setting = ivi.rss_query_en;
			vf_trust.setting = ivi.trusted;
			vf = nla_nest_start(skb, IFLA_VF_INFO);
			if (!vf) {
				nla_nest_cancel(skb, vfinfo);
				goto nla_put_failure;
			}
			if (nla_put(skb, IFLA_VF_MAC, sizeof(vf_mac), &vf_mac) ||
			    nla_put(skb, IFLA_VF_VLAN, sizeof(vf_vlan), &vf_vlan) ||
			    nla_put(skb, IFLA_VF_RATE, sizeof(vf_rate),
				    &vf_rate) ||
			    nla_put(skb, IFLA_VF_TX_RATE, sizeof(vf_tx_rate),
				    &vf_tx_rate) ||
			    nla_put(skb, IFLA_VF_SPOOFCHK, sizeof(vf_spoofchk),
				    &vf_spoofchk) ||
			    nla_put(skb, IFLA_VF_LINK_STATE, sizeof(vf_linkstate),
				    &vf_linkstate) ||
			    nla_put(skb, IFLA_VF_RSS_QUERY_EN,
				    sizeof(vf_rss_query_en),
				    &vf_rss_query_en) ||
			    nla_put(skb, IFLA_VF_TRUST,
				    sizeof(vf_trust), &vf_trust))
				goto nla_put_failure;
			memset(&vf_stats, 0, sizeof(vf_stats));
			if (dev->netdev_ops->ndo_get_vf_stats)
				dev->netdev_ops->ndo_get_vf_stats(dev, i,
								  &vf_stats);
			vfstats = nla_nest_start(skb, IFLA_VF_STATS);
			if (!vfstats) {
				nla_nest_cancel(skb, vf);
				nla_nest_cancel(skb, vfinfo);
				goto nla_put_failure;
			}
			if (nla_put_u64(skb, IFLA_VF_STATS_RX_PACKETS,
					vf_stats.rx_packets) ||
			    nla_put_u64(skb, IFLA_VF_STATS_TX_PACKETS,
					vf_stats.tx_packets) ||
			    nla_put_u64(skb, IFLA_VF_STATS_RX_BYTES,
					vf_stats.rx_bytes) ||
			    nla_put_u64(skb, IFLA_VF_STATS_TX_BYTES,
					vf_stats.tx_bytes) ||
			    nla_put_u64(skb, IFLA_VF_STATS_BROADCAST,
					vf_stats.broadcast) ||
			    nla_put_u64(skb, IFLA_VF_STATS_MULTICAST,
					vf_stats.multicast))
=======
			if (rtnl_fill_vfinfo(skb, dev, i, vfinfo))
>>>>>>> 06a691e6
				goto nla_put_failure;
		}

		nla_nest_end(skb, vfinfo);
	}

	if (rtnl_port_fill(skb, dev, ext_filter_mask))
		goto nla_put_failure;

	if (dev->rtnl_link_ops || rtnl_have_link_slave_info(dev)) {
		if (rtnl_link_fill(skb, dev) < 0)
			goto nla_put_failure;
	}

	if (dev->rtnl_link_ops &&
	    dev->rtnl_link_ops->get_link_net) {
		struct net *link_net = dev->rtnl_link_ops->get_link_net(dev);

		if (!net_eq(dev_net(dev), link_net)) {
			int id = peernet2id_alloc(dev_net(dev), link_net);

			if (nla_put_s32(skb, IFLA_LINK_NETNSID, id))
				goto nla_put_failure;
		}
	}

	if (!(af_spec = nla_nest_start(skb, IFLA_AF_SPEC)))
		goto nla_put_failure;

	list_for_each_entry(af_ops, &rtnl_af_ops, list) {
		if (af_ops->fill_link_af) {
			struct nlattr *af;
			int err;

			if (!(af = nla_nest_start(skb, af_ops->family)))
				goto nla_put_failure;

			err = af_ops->fill_link_af(skb, dev, ext_filter_mask);

			/*
			 * Caller may return ENODATA to indicate that there
			 * was no data to be dumped. This is not an error, it
			 * means we should trim the attribute header and
			 * continue.
			 */
			if (err == -ENODATA)
				nla_nest_cancel(skb, af);
			else if (err < 0)
				goto nla_put_failure;

			nla_nest_end(skb, af);
		}
	}

	nla_nest_end(skb, af_spec);

	nlmsg_end(skb, nlh);
	return 0;

nla_put_failure:
	nlmsg_cancel(skb, nlh);
	return -EMSGSIZE;
}

static const struct nla_policy ifla_policy[IFLA_MAX+1] = {
	[IFLA_IFNAME]		= { .type = NLA_STRING, .len = IFNAMSIZ-1 },
	[IFLA_ADDRESS]		= { .type = NLA_BINARY, .len = MAX_ADDR_LEN },
	[IFLA_BROADCAST]	= { .type = NLA_BINARY, .len = MAX_ADDR_LEN },
	[IFLA_MAP]		= { .len = sizeof(struct rtnl_link_ifmap) },
	[IFLA_MTU]		= { .type = NLA_U32 },
	[IFLA_LINK]		= { .type = NLA_U32 },
	[IFLA_MASTER]		= { .type = NLA_U32 },
	[IFLA_CARRIER]		= { .type = NLA_U8 },
	[IFLA_TXQLEN]		= { .type = NLA_U32 },
	[IFLA_WEIGHT]		= { .type = NLA_U32 },
	[IFLA_OPERSTATE]	= { .type = NLA_U8 },
	[IFLA_LINKMODE]		= { .type = NLA_U8 },
	[IFLA_LINKINFO]		= { .type = NLA_NESTED },
	[IFLA_NET_NS_PID]	= { .type = NLA_U32 },
	[IFLA_NET_NS_FD]	= { .type = NLA_U32 },
	[IFLA_IFALIAS]	        = { .type = NLA_STRING, .len = IFALIASZ-1 },
	[IFLA_VFINFO_LIST]	= {. type = NLA_NESTED },
	[IFLA_VF_PORTS]		= { .type = NLA_NESTED },
	[IFLA_PORT_SELF]	= { .type = NLA_NESTED },
	[IFLA_AF_SPEC]		= { .type = NLA_NESTED },
	[IFLA_EXT_MASK]		= { .type = NLA_U32 },
	[IFLA_PROMISCUITY]	= { .type = NLA_U32 },
	[IFLA_NUM_TX_QUEUES]	= { .type = NLA_U32 },
	[IFLA_NUM_RX_QUEUES]	= { .type = NLA_U32 },
	[IFLA_PHYS_PORT_ID]	= { .type = NLA_BINARY, .len = MAX_PHYS_ITEM_ID_LEN },
	[IFLA_CARRIER_CHANGES]	= { .type = NLA_U32 },  /* ignored */
	[IFLA_PHYS_SWITCH_ID]	= { .type = NLA_BINARY, .len = MAX_PHYS_ITEM_ID_LEN },
	[IFLA_LINK_NETNSID]	= { .type = NLA_S32 },
	[IFLA_PROTO_DOWN]	= { .type = NLA_U8 },
};

static const struct nla_policy ifla_info_policy[IFLA_INFO_MAX+1] = {
	[IFLA_INFO_KIND]	= { .type = NLA_STRING },
	[IFLA_INFO_DATA]	= { .type = NLA_NESTED },
	[IFLA_INFO_SLAVE_KIND]	= { .type = NLA_STRING },
	[IFLA_INFO_SLAVE_DATA]	= { .type = NLA_NESTED },
};

static const struct nla_policy ifla_vf_policy[IFLA_VF_MAX+1] = {
	[IFLA_VF_MAC]		= { .len = sizeof(struct ifla_vf_mac) },
	[IFLA_VF_VLAN]		= { .len = sizeof(struct ifla_vf_vlan) },
	[IFLA_VF_TX_RATE]	= { .len = sizeof(struct ifla_vf_tx_rate) },
	[IFLA_VF_SPOOFCHK]	= { .len = sizeof(struct ifla_vf_spoofchk) },
	[IFLA_VF_RATE]		= { .len = sizeof(struct ifla_vf_rate) },
	[IFLA_VF_LINK_STATE]	= { .len = sizeof(struct ifla_vf_link_state) },
	[IFLA_VF_RSS_QUERY_EN]	= { .len = sizeof(struct ifla_vf_rss_query_en) },
	[IFLA_VF_STATS]		= { .type = NLA_NESTED },
	[IFLA_VF_TRUST]		= { .len = sizeof(struct ifla_vf_trust) },
};

static const struct nla_policy ifla_vf_stats_policy[IFLA_VF_STATS_MAX + 1] = {
	[IFLA_VF_STATS_RX_PACKETS]	= { .type = NLA_U64 },
	[IFLA_VF_STATS_TX_PACKETS]	= { .type = NLA_U64 },
	[IFLA_VF_STATS_RX_BYTES]	= { .type = NLA_U64 },
	[IFLA_VF_STATS_TX_BYTES]	= { .type = NLA_U64 },
	[IFLA_VF_STATS_BROADCAST]	= { .type = NLA_U64 },
	[IFLA_VF_STATS_MULTICAST]	= { .type = NLA_U64 },
};

static const struct nla_policy ifla_port_policy[IFLA_PORT_MAX+1] = {
	[IFLA_PORT_VF]		= { .type = NLA_U32 },
	[IFLA_PORT_PROFILE]	= { .type = NLA_STRING,
				    .len = PORT_PROFILE_MAX },
	[IFLA_PORT_VSI_TYPE]	= { .type = NLA_BINARY,
				    .len = sizeof(struct ifla_port_vsi)},
	[IFLA_PORT_INSTANCE_UUID] = { .type = NLA_BINARY,
				      .len = PORT_UUID_MAX },
	[IFLA_PORT_HOST_UUID]	= { .type = NLA_STRING,
				    .len = PORT_UUID_MAX },
	[IFLA_PORT_REQUEST]	= { .type = NLA_U8, },
	[IFLA_PORT_RESPONSE]	= { .type = NLA_U16, },
};

static int rtnl_dump_ifinfo(struct sk_buff *skb, struct netlink_callback *cb)
{
	struct net *net = sock_net(skb->sk);
	int h, s_h;
	int idx = 0, s_idx;
	struct net_device *dev;
	struct hlist_head *head;
	struct nlattr *tb[IFLA_MAX+1];
	u32 ext_filter_mask = 0;
	int err;
	int hdrlen;

	s_h = cb->args[0];
	s_idx = cb->args[1];

	cb->seq = net->dev_base_seq;

	/* A hack to preserve kernel<->userspace interface.
	 * The correct header is ifinfomsg. It is consistent with rtnl_getlink.
	 * However, before Linux v3.9 the code here assumed rtgenmsg and that's
	 * what iproute2 < v3.9.0 used.
	 * We can detect the old iproute2. Even including the IFLA_EXT_MASK
	 * attribute, its netlink message is shorter than struct ifinfomsg.
	 */
	hdrlen = nlmsg_len(cb->nlh) < sizeof(struct ifinfomsg) ?
		 sizeof(struct rtgenmsg) : sizeof(struct ifinfomsg);

	if (nlmsg_parse(cb->nlh, hdrlen, tb, IFLA_MAX, ifla_policy) >= 0) {

		if (tb[IFLA_EXT_MASK])
			ext_filter_mask = nla_get_u32(tb[IFLA_EXT_MASK]);
	}

	for (h = s_h; h < NETDEV_HASHENTRIES; h++, s_idx = 0) {
		idx = 0;
		head = &net->dev_index_head[h];
		hlist_for_each_entry(dev, head, index_hlist) {
			if (idx < s_idx)
				goto cont;
			err = rtnl_fill_ifinfo(skb, dev, RTM_NEWLINK,
					       NETLINK_CB(cb->skb).portid,
					       cb->nlh->nlmsg_seq, 0,
					       NLM_F_MULTI,
					       ext_filter_mask);
			/* If we ran out of room on the first message,
			 * we're in trouble
			 */
			WARN_ON((err == -EMSGSIZE) && (skb->len == 0));

			if (err < 0)
				goto out;

			nl_dump_check_consistent(cb, nlmsg_hdr(skb));
cont:
			idx++;
		}
	}
out:
	cb->args[1] = idx;
	cb->args[0] = h;

	return skb->len;
}

int rtnl_nla_parse_ifla(struct nlattr **tb, const struct nlattr *head, int len)
{
	return nla_parse(tb, IFLA_MAX, head, len, ifla_policy);
}
EXPORT_SYMBOL(rtnl_nla_parse_ifla);

struct net *rtnl_link_get_net(struct net *src_net, struct nlattr *tb[])
{
	struct net *net;
	/* Examine the link attributes and figure out which
	 * network namespace we are talking about.
	 */
	if (tb[IFLA_NET_NS_PID])
		net = get_net_ns_by_pid(nla_get_u32(tb[IFLA_NET_NS_PID]));
	else if (tb[IFLA_NET_NS_FD])
		net = get_net_ns_by_fd(nla_get_u32(tb[IFLA_NET_NS_FD]));
	else
		net = get_net(src_net);
	return net;
}
EXPORT_SYMBOL(rtnl_link_get_net);

static int validate_linkmsg(struct net_device *dev, struct nlattr *tb[])
{
	if (dev) {
		if (tb[IFLA_ADDRESS] &&
		    nla_len(tb[IFLA_ADDRESS]) < dev->addr_len)
			return -EINVAL;

		if (tb[IFLA_BROADCAST] &&
		    nla_len(tb[IFLA_BROADCAST]) < dev->addr_len)
			return -EINVAL;
	}

	if (tb[IFLA_AF_SPEC]) {
		struct nlattr *af;
		int rem, err;

		nla_for_each_nested(af, tb[IFLA_AF_SPEC], rem) {
			const struct rtnl_af_ops *af_ops;

			if (!(af_ops = rtnl_af_lookup(nla_type(af))))
				return -EAFNOSUPPORT;

			if (!af_ops->set_link_af)
				return -EOPNOTSUPP;

			if (af_ops->validate_link_af) {
				err = af_ops->validate_link_af(dev, af);
				if (err < 0)
					return err;
			}
		}
	}

	return 0;
}

static int do_setvfinfo(struct net_device *dev, struct nlattr **tb)
{
	const struct net_device_ops *ops = dev->netdev_ops;
	int err = -EINVAL;

	if (tb[IFLA_VF_MAC]) {
		struct ifla_vf_mac *ivm = nla_data(tb[IFLA_VF_MAC]);

		err = -EOPNOTSUPP;
		if (ops->ndo_set_vf_mac)
			err = ops->ndo_set_vf_mac(dev, ivm->vf,
						  ivm->mac);
		if (err < 0)
			return err;
	}

	if (tb[IFLA_VF_VLAN]) {
		struct ifla_vf_vlan *ivv = nla_data(tb[IFLA_VF_VLAN]);

		err = -EOPNOTSUPP;
		if (ops->ndo_set_vf_vlan)
			err = ops->ndo_set_vf_vlan(dev, ivv->vf, ivv->vlan,
						   ivv->qos);
		if (err < 0)
			return err;
	}

	if (tb[IFLA_VF_TX_RATE]) {
		struct ifla_vf_tx_rate *ivt = nla_data(tb[IFLA_VF_TX_RATE]);
		struct ifla_vf_info ivf;

		err = -EOPNOTSUPP;
		if (ops->ndo_get_vf_config)
			err = ops->ndo_get_vf_config(dev, ivt->vf, &ivf);
		if (err < 0)
			return err;

		err = -EOPNOTSUPP;
		if (ops->ndo_set_vf_rate)
			err = ops->ndo_set_vf_rate(dev, ivt->vf,
						   ivf.min_tx_rate,
						   ivt->rate);
		if (err < 0)
			return err;
	}

	if (tb[IFLA_VF_RATE]) {
		struct ifla_vf_rate *ivt = nla_data(tb[IFLA_VF_RATE]);

		err = -EOPNOTSUPP;
		if (ops->ndo_set_vf_rate)
			err = ops->ndo_set_vf_rate(dev, ivt->vf,
						   ivt->min_tx_rate,
						   ivt->max_tx_rate);
		if (err < 0)
			return err;
	}

	if (tb[IFLA_VF_SPOOFCHK]) {
		struct ifla_vf_spoofchk *ivs = nla_data(tb[IFLA_VF_SPOOFCHK]);

		err = -EOPNOTSUPP;
		if (ops->ndo_set_vf_spoofchk)
			err = ops->ndo_set_vf_spoofchk(dev, ivs->vf,
						       ivs->setting);
		if (err < 0)
			return err;
	}

	if (tb[IFLA_VF_LINK_STATE]) {
		struct ifla_vf_link_state *ivl = nla_data(tb[IFLA_VF_LINK_STATE]);

		err = -EOPNOTSUPP;
		if (ops->ndo_set_vf_link_state)
			err = ops->ndo_set_vf_link_state(dev, ivl->vf,
							 ivl->link_state);
		if (err < 0)
			return err;
	}

	if (tb[IFLA_VF_RSS_QUERY_EN]) {
		struct ifla_vf_rss_query_en *ivrssq_en;

		err = -EOPNOTSUPP;
		ivrssq_en = nla_data(tb[IFLA_VF_RSS_QUERY_EN]);
		if (ops->ndo_set_vf_rss_query_en)
			err = ops->ndo_set_vf_rss_query_en(dev, ivrssq_en->vf,
							   ivrssq_en->setting);
		if (err < 0)
			return err;
	}

	if (tb[IFLA_VF_TRUST]) {
		struct ifla_vf_trust *ivt = nla_data(tb[IFLA_VF_TRUST]);

		err = -EOPNOTSUPP;
		if (ops->ndo_set_vf_trust)
			err = ops->ndo_set_vf_trust(dev, ivt->vf, ivt->setting);
		if (err < 0)
			return err;
	}

	return err;
}

static int do_set_master(struct net_device *dev, int ifindex)
{
	struct net_device *upper_dev = netdev_master_upper_dev_get(dev);
	const struct net_device_ops *ops;
	int err;

	if (upper_dev) {
		if (upper_dev->ifindex == ifindex)
			return 0;
		ops = upper_dev->netdev_ops;
		if (ops->ndo_del_slave) {
			err = ops->ndo_del_slave(upper_dev, dev);
			if (err)
				return err;
		} else {
			return -EOPNOTSUPP;
		}
	}

	if (ifindex) {
		upper_dev = __dev_get_by_index(dev_net(dev), ifindex);
		if (!upper_dev)
			return -EINVAL;
		ops = upper_dev->netdev_ops;
		if (ops->ndo_add_slave) {
			err = ops->ndo_add_slave(upper_dev, dev);
			if (err)
				return err;
		} else {
			return -EOPNOTSUPP;
		}
	}
	return 0;
}

#define DO_SETLINK_MODIFIED	0x01
/* notify flag means notify + modified. */
#define DO_SETLINK_NOTIFY	0x03
static int do_setlink(const struct sk_buff *skb,
		      struct net_device *dev, struct ifinfomsg *ifm,
		      struct nlattr **tb, char *ifname, int status)
{
	const struct net_device_ops *ops = dev->netdev_ops;
	int err;

	if (tb[IFLA_NET_NS_PID] || tb[IFLA_NET_NS_FD]) {
		struct net *net = rtnl_link_get_net(dev_net(dev), tb);
		if (IS_ERR(net)) {
			err = PTR_ERR(net);
			goto errout;
		}
		if (!netlink_ns_capable(skb, net->user_ns, CAP_NET_ADMIN)) {
			put_net(net);
			err = -EPERM;
			goto errout;
		}
		err = dev_change_net_namespace(dev, net, ifname);
		put_net(net);
		if (err)
			goto errout;
		status |= DO_SETLINK_MODIFIED;
	}

	if (tb[IFLA_MAP]) {
		struct rtnl_link_ifmap *u_map;
		struct ifmap k_map;

		if (!ops->ndo_set_config) {
			err = -EOPNOTSUPP;
			goto errout;
		}

		if (!netif_device_present(dev)) {
			err = -ENODEV;
			goto errout;
		}

		u_map = nla_data(tb[IFLA_MAP]);
		k_map.mem_start = (unsigned long) u_map->mem_start;
		k_map.mem_end = (unsigned long) u_map->mem_end;
		k_map.base_addr = (unsigned short) u_map->base_addr;
		k_map.irq = (unsigned char) u_map->irq;
		k_map.dma = (unsigned char) u_map->dma;
		k_map.port = (unsigned char) u_map->port;

		err = ops->ndo_set_config(dev, &k_map);
		if (err < 0)
			goto errout;

		status |= DO_SETLINK_NOTIFY;
	}

	if (tb[IFLA_ADDRESS]) {
		struct sockaddr *sa;
		int len;

		len = sizeof(sa_family_t) + dev->addr_len;
		sa = kmalloc(len, GFP_KERNEL);
		if (!sa) {
			err = -ENOMEM;
			goto errout;
		}
		sa->sa_family = dev->type;
		memcpy(sa->sa_data, nla_data(tb[IFLA_ADDRESS]),
		       dev->addr_len);
		err = dev_set_mac_address(dev, sa);
		kfree(sa);
		if (err)
			goto errout;
		status |= DO_SETLINK_MODIFIED;
	}

	if (tb[IFLA_MTU]) {
		err = dev_set_mtu(dev, nla_get_u32(tb[IFLA_MTU]));
		if (err < 0)
			goto errout;
		status |= DO_SETLINK_MODIFIED;
	}

	if (tb[IFLA_GROUP]) {
		dev_set_group(dev, nla_get_u32(tb[IFLA_GROUP]));
		status |= DO_SETLINK_NOTIFY;
	}

	/*
	 * Interface selected by interface index but interface
	 * name provided implies that a name change has been
	 * requested.
	 */
	if (ifm->ifi_index > 0 && ifname[0]) {
		err = dev_change_name(dev, ifname);
		if (err < 0)
			goto errout;
		status |= DO_SETLINK_MODIFIED;
	}

	if (tb[IFLA_IFALIAS]) {
		err = dev_set_alias(dev, nla_data(tb[IFLA_IFALIAS]),
				    nla_len(tb[IFLA_IFALIAS]));
		if (err < 0)
			goto errout;
		status |= DO_SETLINK_NOTIFY;
	}

	if (tb[IFLA_BROADCAST]) {
		nla_memcpy(dev->broadcast, tb[IFLA_BROADCAST], dev->addr_len);
		call_netdevice_notifiers(NETDEV_CHANGEADDR, dev);
	}

	if (ifm->ifi_flags || ifm->ifi_change) {
		err = dev_change_flags(dev, rtnl_dev_combine_flags(dev, ifm));
		if (err < 0)
			goto errout;
	}

	if (tb[IFLA_MASTER]) {
		err = do_set_master(dev, nla_get_u32(tb[IFLA_MASTER]));
		if (err)
			goto errout;
		status |= DO_SETLINK_MODIFIED;
	}

	if (tb[IFLA_CARRIER]) {
		err = dev_change_carrier(dev, nla_get_u8(tb[IFLA_CARRIER]));
		if (err)
			goto errout;
		status |= DO_SETLINK_MODIFIED;
	}

	if (tb[IFLA_TXQLEN]) {
		unsigned long value = nla_get_u32(tb[IFLA_TXQLEN]);

		if (dev->tx_queue_len ^ value)
			status |= DO_SETLINK_NOTIFY;

		dev->tx_queue_len = value;
	}

	if (tb[IFLA_OPERSTATE])
		set_operstate(dev, nla_get_u8(tb[IFLA_OPERSTATE]));

	if (tb[IFLA_LINKMODE]) {
		unsigned char value = nla_get_u8(tb[IFLA_LINKMODE]);

		write_lock_bh(&dev_base_lock);
		if (dev->link_mode ^ value)
			status |= DO_SETLINK_NOTIFY;
		dev->link_mode = value;
		write_unlock_bh(&dev_base_lock);
	}

	if (tb[IFLA_VFINFO_LIST]) {
		struct nlattr *vfinfo[IFLA_VF_MAX + 1];
		struct nlattr *attr;
		int rem;

		nla_for_each_nested(attr, tb[IFLA_VFINFO_LIST], rem) {
			if (nla_type(attr) != IFLA_VF_INFO ||
			    nla_len(attr) < NLA_HDRLEN) {
				err = -EINVAL;
				goto errout;
			}
			err = nla_parse_nested(vfinfo, IFLA_VF_MAX, attr,
					       ifla_vf_policy);
			if (err < 0)
				goto errout;
			err = do_setvfinfo(dev, vfinfo);
			if (err < 0)
				goto errout;
			status |= DO_SETLINK_NOTIFY;
		}
	}
	err = 0;

	if (tb[IFLA_VF_PORTS]) {
		struct nlattr *port[IFLA_PORT_MAX+1];
		struct nlattr *attr;
		int vf;
		int rem;

		err = -EOPNOTSUPP;
		if (!ops->ndo_set_vf_port)
			goto errout;

		nla_for_each_nested(attr, tb[IFLA_VF_PORTS], rem) {
			if (nla_type(attr) != IFLA_VF_PORT ||
			    nla_len(attr) < NLA_HDRLEN) {
				err = -EINVAL;
				goto errout;
			}
			err = nla_parse_nested(port, IFLA_PORT_MAX, attr,
					       ifla_port_policy);
			if (err < 0)
				goto errout;
			if (!port[IFLA_PORT_VF]) {
				err = -EOPNOTSUPP;
				goto errout;
			}
			vf = nla_get_u32(port[IFLA_PORT_VF]);
			err = ops->ndo_set_vf_port(dev, vf, port);
			if (err < 0)
				goto errout;
			status |= DO_SETLINK_NOTIFY;
		}
	}
	err = 0;

	if (tb[IFLA_PORT_SELF]) {
		struct nlattr *port[IFLA_PORT_MAX+1];

		err = nla_parse_nested(port, IFLA_PORT_MAX,
			tb[IFLA_PORT_SELF], ifla_port_policy);
		if (err < 0)
			goto errout;

		err = -EOPNOTSUPP;
		if (ops->ndo_set_vf_port)
			err = ops->ndo_set_vf_port(dev, PORT_SELF_VF, port);
		if (err < 0)
			goto errout;
		status |= DO_SETLINK_NOTIFY;
	}

	if (tb[IFLA_AF_SPEC]) {
		struct nlattr *af;
		int rem;

		nla_for_each_nested(af, tb[IFLA_AF_SPEC], rem) {
			const struct rtnl_af_ops *af_ops;

			if (!(af_ops = rtnl_af_lookup(nla_type(af))))
				BUG();

			err = af_ops->set_link_af(dev, af);
			if (err < 0)
				goto errout;

			status |= DO_SETLINK_NOTIFY;
		}
	}
	err = 0;

	if (tb[IFLA_PROTO_DOWN]) {
		err = dev_change_proto_down(dev,
					    nla_get_u8(tb[IFLA_PROTO_DOWN]));
		if (err)
			goto errout;
		status |= DO_SETLINK_NOTIFY;
	}

errout:
	if (status & DO_SETLINK_MODIFIED) {
		if (status & DO_SETLINK_NOTIFY)
			netdev_state_change(dev);

		if (err < 0)
			net_warn_ratelimited("A link change request failed with some changes committed already. Interface %s may have been left with an inconsistent configuration, please check.\n",
					     dev->name);
	}

	return err;
}

static int rtnl_setlink(struct sk_buff *skb, struct nlmsghdr *nlh)
{
	struct net *net = sock_net(skb->sk);
	struct ifinfomsg *ifm;
	struct net_device *dev;
	int err;
	struct nlattr *tb[IFLA_MAX+1];
	char ifname[IFNAMSIZ];

	err = nlmsg_parse(nlh, sizeof(*ifm), tb, IFLA_MAX, ifla_policy);
	if (err < 0)
		goto errout;

	if (tb[IFLA_IFNAME])
		nla_strlcpy(ifname, tb[IFLA_IFNAME], IFNAMSIZ);
	else
		ifname[0] = '\0';

	err = -EINVAL;
	ifm = nlmsg_data(nlh);
	if (ifm->ifi_index > 0)
		dev = __dev_get_by_index(net, ifm->ifi_index);
	else if (tb[IFLA_IFNAME])
		dev = __dev_get_by_name(net, ifname);
	else
		goto errout;

	if (dev == NULL) {
		err = -ENODEV;
		goto errout;
	}

	err = validate_linkmsg(dev, tb);
	if (err < 0)
		goto errout;

	err = do_setlink(skb, dev, ifm, tb, ifname, 0);
errout:
	return err;
}

static int rtnl_group_dellink(const struct net *net, int group)
{
	struct net_device *dev, *aux;
	LIST_HEAD(list_kill);
	bool found = false;

	if (!group)
		return -EPERM;

	for_each_netdev(net, dev) {
		if (dev->group == group) {
			const struct rtnl_link_ops *ops;

			found = true;
			ops = dev->rtnl_link_ops;
			if (!ops || !ops->dellink)
				return -EOPNOTSUPP;
		}
	}

	if (!found)
		return -ENODEV;

	for_each_netdev_safe(net, dev, aux) {
		if (dev->group == group) {
			const struct rtnl_link_ops *ops;

			ops = dev->rtnl_link_ops;
			ops->dellink(dev, &list_kill);
		}
	}
	unregister_netdevice_many(&list_kill);

	return 0;
}

int rtnl_delete_link(struct net_device *dev)
{
	const struct rtnl_link_ops *ops;
	LIST_HEAD(list_kill);

	ops = dev->rtnl_link_ops;
	if (!ops || !ops->dellink)
		return -EOPNOTSUPP;

	ops->dellink(dev, &list_kill);
	unregister_netdevice_many(&list_kill);

	return 0;
}
EXPORT_SYMBOL_GPL(rtnl_delete_link);

static int rtnl_dellink(struct sk_buff *skb, struct nlmsghdr *nlh)
{
	struct net *net = sock_net(skb->sk);
	struct net_device *dev;
	struct ifinfomsg *ifm;
	char ifname[IFNAMSIZ];
	struct nlattr *tb[IFLA_MAX+1];
	int err;

	err = nlmsg_parse(nlh, sizeof(*ifm), tb, IFLA_MAX, ifla_policy);
	if (err < 0)
		return err;

	if (tb[IFLA_IFNAME])
		nla_strlcpy(ifname, tb[IFLA_IFNAME], IFNAMSIZ);

	ifm = nlmsg_data(nlh);
	if (ifm->ifi_index > 0)
		dev = __dev_get_by_index(net, ifm->ifi_index);
	else if (tb[IFLA_IFNAME])
		dev = __dev_get_by_name(net, ifname);
	else if (tb[IFLA_GROUP])
		return rtnl_group_dellink(net, nla_get_u32(tb[IFLA_GROUP]));
	else
		return -EINVAL;

	if (!dev)
		return -ENODEV;

	return rtnl_delete_link(dev);
}

int rtnl_configure_link(struct net_device *dev, const struct ifinfomsg *ifm)
{
	unsigned int old_flags;
	int err;

	old_flags = dev->flags;
	if (ifm && (ifm->ifi_flags || ifm->ifi_change)) {
		err = __dev_change_flags(dev, rtnl_dev_combine_flags(dev, ifm));
		if (err < 0)
			return err;
	}

	dev->rtnl_link_state = RTNL_LINK_INITIALIZED;

	__dev_notify_flags(dev, old_flags, ~0U);
	return 0;
}
EXPORT_SYMBOL(rtnl_configure_link);

struct net_device *rtnl_create_link(struct net *net,
	const char *ifname, unsigned char name_assign_type,
	const struct rtnl_link_ops *ops, struct nlattr *tb[])
{
	int err;
	struct net_device *dev;
	unsigned int num_tx_queues = 1;
	unsigned int num_rx_queues = 1;

	if (tb[IFLA_NUM_TX_QUEUES])
		num_tx_queues = nla_get_u32(tb[IFLA_NUM_TX_QUEUES]);
	else if (ops->get_num_tx_queues)
		num_tx_queues = ops->get_num_tx_queues();

	if (tb[IFLA_NUM_RX_QUEUES])
		num_rx_queues = nla_get_u32(tb[IFLA_NUM_RX_QUEUES]);
	else if (ops->get_num_rx_queues)
		num_rx_queues = ops->get_num_rx_queues();

	err = -ENOMEM;
	dev = alloc_netdev_mqs(ops->priv_size, ifname, name_assign_type,
			       ops->setup, num_tx_queues, num_rx_queues);
	if (!dev)
		goto err;

	dev_net_set(dev, net);
	dev->rtnl_link_ops = ops;
	dev->rtnl_link_state = RTNL_LINK_INITIALIZING;

	if (tb[IFLA_MTU])
		dev->mtu = nla_get_u32(tb[IFLA_MTU]);
	if (tb[IFLA_ADDRESS]) {
		memcpy(dev->dev_addr, nla_data(tb[IFLA_ADDRESS]),
				nla_len(tb[IFLA_ADDRESS]));
		dev->addr_assign_type = NET_ADDR_SET;
	}
	if (tb[IFLA_BROADCAST])
		memcpy(dev->broadcast, nla_data(tb[IFLA_BROADCAST]),
				nla_len(tb[IFLA_BROADCAST]));
	if (tb[IFLA_TXQLEN])
		dev->tx_queue_len = nla_get_u32(tb[IFLA_TXQLEN]);
	if (tb[IFLA_OPERSTATE])
		set_operstate(dev, nla_get_u8(tb[IFLA_OPERSTATE]));
	if (tb[IFLA_LINKMODE])
		dev->link_mode = nla_get_u8(tb[IFLA_LINKMODE]);
	if (tb[IFLA_GROUP])
		dev_set_group(dev, nla_get_u32(tb[IFLA_GROUP]));

	return dev;

err:
	return ERR_PTR(err);
}
EXPORT_SYMBOL(rtnl_create_link);

static int rtnl_group_changelink(const struct sk_buff *skb,
		struct net *net, int group,
		struct ifinfomsg *ifm,
		struct nlattr **tb)
{
	struct net_device *dev, *aux;
	int err;

	for_each_netdev_safe(net, dev, aux) {
		if (dev->group == group) {
			err = do_setlink(skb, dev, ifm, tb, NULL, 0);
			if (err < 0)
				return err;
		}
	}

	return 0;
}

static int rtnl_newlink(struct sk_buff *skb, struct nlmsghdr *nlh)
{
	struct net *net = sock_net(skb->sk);
	const struct rtnl_link_ops *ops;
	const struct rtnl_link_ops *m_ops = NULL;
	struct net_device *dev;
	struct net_device *master_dev = NULL;
	struct ifinfomsg *ifm;
	char kind[MODULE_NAME_LEN];
	char ifname[IFNAMSIZ];
	struct nlattr *tb[IFLA_MAX+1];
	struct nlattr *linkinfo[IFLA_INFO_MAX+1];
	unsigned char name_assign_type = NET_NAME_USER;
	int err;

#ifdef CONFIG_MODULES
replay:
#endif
	err = nlmsg_parse(nlh, sizeof(*ifm), tb, IFLA_MAX, ifla_policy);
	if (err < 0)
		return err;

	if (tb[IFLA_IFNAME])
		nla_strlcpy(ifname, tb[IFLA_IFNAME], IFNAMSIZ);
	else
		ifname[0] = '\0';

	ifm = nlmsg_data(nlh);
	if (ifm->ifi_index > 0)
		dev = __dev_get_by_index(net, ifm->ifi_index);
	else {
		if (ifname[0])
			dev = __dev_get_by_name(net, ifname);
		else
			dev = NULL;
	}

	if (dev) {
		master_dev = netdev_master_upper_dev_get(dev);
		if (master_dev)
			m_ops = master_dev->rtnl_link_ops;
	}

	err = validate_linkmsg(dev, tb);
	if (err < 0)
		return err;

	if (tb[IFLA_LINKINFO]) {
		err = nla_parse_nested(linkinfo, IFLA_INFO_MAX,
				       tb[IFLA_LINKINFO], ifla_info_policy);
		if (err < 0)
			return err;
	} else
		memset(linkinfo, 0, sizeof(linkinfo));

	if (linkinfo[IFLA_INFO_KIND]) {
		nla_strlcpy(kind, linkinfo[IFLA_INFO_KIND], sizeof(kind));
		ops = rtnl_link_ops_get(kind);
	} else {
		kind[0] = '\0';
		ops = NULL;
	}

	if (1) {
		struct nlattr *attr[ops ? ops->maxtype + 1 : 1];
		struct nlattr *slave_attr[m_ops ? m_ops->slave_maxtype + 1 : 1];
		struct nlattr **data = NULL;
		struct nlattr **slave_data = NULL;
		struct net *dest_net, *link_net = NULL;

		if (ops) {
			if (ops->maxtype && linkinfo[IFLA_INFO_DATA]) {
				err = nla_parse_nested(attr, ops->maxtype,
						       linkinfo[IFLA_INFO_DATA],
						       ops->policy);
				if (err < 0)
					return err;
				data = attr;
			}
			if (ops->validate) {
				err = ops->validate(tb, data);
				if (err < 0)
					return err;
			}
		}

		if (m_ops) {
			if (m_ops->slave_maxtype &&
			    linkinfo[IFLA_INFO_SLAVE_DATA]) {
				err = nla_parse_nested(slave_attr,
						       m_ops->slave_maxtype,
						       linkinfo[IFLA_INFO_SLAVE_DATA],
						       m_ops->slave_policy);
				if (err < 0)
					return err;
				slave_data = slave_attr;
			}
			if (m_ops->slave_validate) {
				err = m_ops->slave_validate(tb, slave_data);
				if (err < 0)
					return err;
			}
		}

		if (dev) {
			int status = 0;

			if (nlh->nlmsg_flags & NLM_F_EXCL)
				return -EEXIST;
			if (nlh->nlmsg_flags & NLM_F_REPLACE)
				return -EOPNOTSUPP;

			if (linkinfo[IFLA_INFO_DATA]) {
				if (!ops || ops != dev->rtnl_link_ops ||
				    !ops->changelink)
					return -EOPNOTSUPP;

				err = ops->changelink(dev, tb, data);
				if (err < 0)
					return err;
				status |= DO_SETLINK_NOTIFY;
			}

			if (linkinfo[IFLA_INFO_SLAVE_DATA]) {
				if (!m_ops || !m_ops->slave_changelink)
					return -EOPNOTSUPP;

				err = m_ops->slave_changelink(master_dev, dev,
							      tb, slave_data);
				if (err < 0)
					return err;
				status |= DO_SETLINK_NOTIFY;
			}

			return do_setlink(skb, dev, ifm, tb, ifname, status);
		}

		if (!(nlh->nlmsg_flags & NLM_F_CREATE)) {
			if (ifm->ifi_index == 0 && tb[IFLA_GROUP])
				return rtnl_group_changelink(skb, net,
						nla_get_u32(tb[IFLA_GROUP]),
						ifm, tb);
			return -ENODEV;
		}

		if (tb[IFLA_MAP] || tb[IFLA_MASTER] || tb[IFLA_PROTINFO])
			return -EOPNOTSUPP;

		if (!ops) {
#ifdef CONFIG_MODULES
			if (kind[0]) {
				__rtnl_unlock();
				request_module("rtnl-link-%s", kind);
				rtnl_lock();
				ops = rtnl_link_ops_get(kind);
				if (ops)
					goto replay;
			}
#endif
			return -EOPNOTSUPP;
		}

		if (!ops->setup)
			return -EOPNOTSUPP;

		if (!ifname[0]) {
			snprintf(ifname, IFNAMSIZ, "%s%%d", ops->kind);
			name_assign_type = NET_NAME_ENUM;
		}

		dest_net = rtnl_link_get_net(net, tb);
		if (IS_ERR(dest_net))
			return PTR_ERR(dest_net);

		err = -EPERM;
		if (!netlink_ns_capable(skb, dest_net->user_ns, CAP_NET_ADMIN))
			goto out;

		if (tb[IFLA_LINK_NETNSID]) {
			int id = nla_get_s32(tb[IFLA_LINK_NETNSID]);

			link_net = get_net_ns_by_id(dest_net, id);
			if (!link_net) {
				err =  -EINVAL;
				goto out;
			}
			err = -EPERM;
			if (!netlink_ns_capable(skb, link_net->user_ns, CAP_NET_ADMIN))
				goto out;
		}

		dev = rtnl_create_link(link_net ? : dest_net, ifname,
				       name_assign_type, ops, tb);
		if (IS_ERR(dev)) {
			err = PTR_ERR(dev);
			goto out;
		}

		dev->ifindex = ifm->ifi_index;

		if (ops->newlink) {
			err = ops->newlink(link_net ? : net, dev, tb, data);
			/* Drivers should call free_netdev() in ->destructor
			 * and unregister it on failure after registration
			 * so that device could be finally freed in rtnl_unlock.
			 */
			if (err < 0) {
				/* If device is not registered at all, free it now */
				if (dev->reg_state == NETREG_UNINITIALIZED)
					free_netdev(dev);
				goto out;
			}
		} else {
			err = register_netdevice(dev);
			if (err < 0) {
				free_netdev(dev);
				goto out;
			}
		}
		err = rtnl_configure_link(dev, ifm);
		if (err < 0)
			goto out_unregister;
		if (link_net) {
			err = dev_change_net_namespace(dev, dest_net, ifname);
			if (err < 0)
				goto out_unregister;
		}
out:
		if (link_net)
			put_net(link_net);
		put_net(dest_net);
		return err;
out_unregister:
		if (ops->newlink) {
			LIST_HEAD(list_kill);

			ops->dellink(dev, &list_kill);
			unregister_netdevice_many(&list_kill);
		} else {
			unregister_netdevice(dev);
		}
		goto out;
	}
}

static int rtnl_getlink(struct sk_buff *skb, struct nlmsghdr* nlh)
{
	struct net *net = sock_net(skb->sk);
	struct ifinfomsg *ifm;
	char ifname[IFNAMSIZ];
	struct nlattr *tb[IFLA_MAX+1];
	struct net_device *dev = NULL;
	struct sk_buff *nskb;
	int err;
	u32 ext_filter_mask = 0;

	err = nlmsg_parse(nlh, sizeof(*ifm), tb, IFLA_MAX, ifla_policy);
	if (err < 0)
		return err;

	if (tb[IFLA_IFNAME])
		nla_strlcpy(ifname, tb[IFLA_IFNAME], IFNAMSIZ);

	if (tb[IFLA_EXT_MASK])
		ext_filter_mask = nla_get_u32(tb[IFLA_EXT_MASK]);

	ifm = nlmsg_data(nlh);
	if (ifm->ifi_index > 0)
		dev = __dev_get_by_index(net, ifm->ifi_index);
	else if (tb[IFLA_IFNAME])
		dev = __dev_get_by_name(net, ifname);
	else
		return -EINVAL;

	if (dev == NULL)
		return -ENODEV;

	nskb = nlmsg_new(if_nlmsg_size(dev, ext_filter_mask), GFP_KERNEL);
	if (nskb == NULL)
		return -ENOBUFS;

	err = rtnl_fill_ifinfo(nskb, dev, RTM_NEWLINK, NETLINK_CB(skb).portid,
			       nlh->nlmsg_seq, 0, 0, ext_filter_mask);
	if (err < 0) {
		/* -EMSGSIZE implies BUG in if_nlmsg_size */
		WARN_ON(err == -EMSGSIZE);
		kfree_skb(nskb);
	} else
		err = rtnl_unicast(nskb, net, NETLINK_CB(skb).portid);

	return err;
}

static u16 rtnl_calcit(struct sk_buff *skb, struct nlmsghdr *nlh)
{
	struct net *net = sock_net(skb->sk);
	struct net_device *dev;
	struct nlattr *tb[IFLA_MAX+1];
	u32 ext_filter_mask = 0;
	u16 min_ifinfo_dump_size = 0;
	int hdrlen;

	/* Same kernel<->userspace interface hack as in rtnl_dump_ifinfo. */
	hdrlen = nlmsg_len(nlh) < sizeof(struct ifinfomsg) ?
		 sizeof(struct rtgenmsg) : sizeof(struct ifinfomsg);

	if (nlmsg_parse(nlh, hdrlen, tb, IFLA_MAX, ifla_policy) >= 0) {
		if (tb[IFLA_EXT_MASK])
			ext_filter_mask = nla_get_u32(tb[IFLA_EXT_MASK]);
	}

	if (!ext_filter_mask)
		return NLMSG_GOODSIZE;
	/*
	 * traverse the list of net devices and compute the minimum
	 * buffer size based upon the filter mask.
	 */
	list_for_each_entry(dev, &net->dev_base_head, dev_list) {
		min_ifinfo_dump_size = max_t(u16, min_ifinfo_dump_size,
					     if_nlmsg_size(dev,
						           ext_filter_mask));
	}

	return min_ifinfo_dump_size;
}

static int rtnl_dump_all(struct sk_buff *skb, struct netlink_callback *cb)
{
	int idx;
	int s_idx = cb->family;

	if (s_idx == 0)
		s_idx = 1;
	for (idx = 1; idx <= RTNL_FAMILY_MAX; idx++) {
		int type = cb->nlh->nlmsg_type-RTM_BASE;
		if (idx < s_idx || idx == PF_PACKET)
			continue;
		if (rtnl_msg_handlers[idx] == NULL ||
		    rtnl_msg_handlers[idx][type].dumpit == NULL)
			continue;
		if (idx > s_idx) {
			memset(&cb->args[0], 0, sizeof(cb->args));
			cb->prev_seq = 0;
			cb->seq = 0;
		}
		if (rtnl_msg_handlers[idx][type].dumpit(skb, cb))
			break;
	}
	cb->family = idx;

	return skb->len;
}

struct sk_buff *rtmsg_ifinfo_build_skb(int type, struct net_device *dev,
				       unsigned int change, gfp_t flags)
{
	struct net *net = dev_net(dev);
	struct sk_buff *skb;
	int err = -ENOBUFS;
	size_t if_info_size;

	skb = nlmsg_new((if_info_size = if_nlmsg_size(dev, 0)), flags);
	if (skb == NULL)
		goto errout;

	err = rtnl_fill_ifinfo(skb, dev, type, 0, 0, change, 0, 0);
	if (err < 0) {
		/* -EMSGSIZE implies BUG in if_nlmsg_size() */
		WARN_ON(err == -EMSGSIZE);
		kfree_skb(skb);
		goto errout;
	}
	return skb;
errout:
	if (err < 0)
		rtnl_set_sk_err(net, RTNLGRP_LINK, err);
	return NULL;
}

void rtmsg_ifinfo_send(struct sk_buff *skb, struct net_device *dev, gfp_t flags)
{
	struct net *net = dev_net(dev);

	rtnl_notify(skb, net, 0, RTNLGRP_LINK, NULL, flags);
}

void rtmsg_ifinfo(int type, struct net_device *dev, unsigned int change,
		  gfp_t flags)
{
	struct sk_buff *skb;

	if (dev->reg_state != NETREG_REGISTERED)
		return;

	skb = rtmsg_ifinfo_build_skb(type, dev, change, flags);
	if (skb)
		rtmsg_ifinfo_send(skb, dev, flags);
}
EXPORT_SYMBOL(rtmsg_ifinfo);

static int nlmsg_populate_fdb_fill(struct sk_buff *skb,
				   struct net_device *dev,
				   u8 *addr, u16 vid, u32 pid, u32 seq,
				   int type, unsigned int flags,
				   int nlflags)
{
	struct nlmsghdr *nlh;
	struct ndmsg *ndm;

	nlh = nlmsg_put(skb, pid, seq, type, sizeof(*ndm), nlflags);
	if (!nlh)
		return -EMSGSIZE;

	ndm = nlmsg_data(nlh);
	ndm->ndm_family  = AF_BRIDGE;
	ndm->ndm_pad1	 = 0;
	ndm->ndm_pad2    = 0;
	ndm->ndm_flags	 = flags;
	ndm->ndm_type	 = 0;
	ndm->ndm_ifindex = dev->ifindex;
	ndm->ndm_state   = NUD_PERMANENT;

	if (nla_put(skb, NDA_LLADDR, ETH_ALEN, addr))
		goto nla_put_failure;
	if (vid)
		if (nla_put(skb, NDA_VLAN, sizeof(u16), &vid))
			goto nla_put_failure;

	nlmsg_end(skb, nlh);
	return 0;

nla_put_failure:
	nlmsg_cancel(skb, nlh);
	return -EMSGSIZE;
}

static inline size_t rtnl_fdb_nlmsg_size(void)
{
	return NLMSG_ALIGN(sizeof(struct ndmsg)) + nla_total_size(ETH_ALEN);
}

static void rtnl_fdb_notify(struct net_device *dev, u8 *addr, u16 vid, int type)
{
	struct net *net = dev_net(dev);
	struct sk_buff *skb;
	int err = -ENOBUFS;

	skb = nlmsg_new(rtnl_fdb_nlmsg_size(), GFP_ATOMIC);
	if (!skb)
		goto errout;

	err = nlmsg_populate_fdb_fill(skb, dev, addr, vid,
				      0, 0, type, NTF_SELF, 0);
	if (err < 0) {
		kfree_skb(skb);
		goto errout;
	}

	rtnl_notify(skb, net, 0, RTNLGRP_NEIGH, NULL, GFP_ATOMIC);
	return;
errout:
	rtnl_set_sk_err(net, RTNLGRP_NEIGH, err);
}

/**
 * ndo_dflt_fdb_add - default netdevice operation to add an FDB entry
 */
int ndo_dflt_fdb_add(struct ndmsg *ndm,
		     struct nlattr *tb[],
		     struct net_device *dev,
		     const unsigned char *addr, u16 vid,
		     u16 flags)
{
	int err = -EINVAL;

	/* If aging addresses are supported device will need to
	 * implement its own handler for this.
	 */
	if (ndm->ndm_state && !(ndm->ndm_state & NUD_PERMANENT)) {
		pr_info("%s: FDB only supports static addresses\n", dev->name);
		return err;
	}

	if (vid) {
		pr_info("%s: vlans aren't supported yet for dev_uc|mc_add()\n", dev->name);
		return err;
	}

	if (is_unicast_ether_addr(addr) || is_link_local_ether_addr(addr))
		err = dev_uc_add_excl(dev, addr);
	else if (is_multicast_ether_addr(addr))
		err = dev_mc_add_excl(dev, addr);

	/* Only return duplicate errors if NLM_F_EXCL is set */
	if (err == -EEXIST && !(flags & NLM_F_EXCL))
		err = 0;

	return err;
}
EXPORT_SYMBOL(ndo_dflt_fdb_add);

static int fdb_vid_parse(struct nlattr *vlan_attr, u16 *p_vid)
{
	u16 vid = 0;

	if (vlan_attr) {
		if (nla_len(vlan_attr) != sizeof(u16)) {
			pr_info("PF_BRIDGE: RTM_NEWNEIGH with invalid vlan\n");
			return -EINVAL;
		}

		vid = nla_get_u16(vlan_attr);

		if (!vid || vid >= VLAN_VID_MASK) {
			pr_info("PF_BRIDGE: RTM_NEWNEIGH with invalid vlan id %d\n",
				vid);
			return -EINVAL;
		}
	}
	*p_vid = vid;
	return 0;
}

static int rtnl_fdb_add(struct sk_buff *skb, struct nlmsghdr *nlh)
{
	struct net *net = sock_net(skb->sk);
	struct ndmsg *ndm;
	struct nlattr *tb[NDA_MAX+1];
	struct net_device *dev;
	u8 *addr;
	u16 vid;
	int err;

	err = nlmsg_parse(nlh, sizeof(*ndm), tb, NDA_MAX, NULL);
	if (err < 0)
		return err;

	ndm = nlmsg_data(nlh);
	if (ndm->ndm_ifindex == 0) {
		pr_info("PF_BRIDGE: RTM_NEWNEIGH with invalid ifindex\n");
		return -EINVAL;
	}

	dev = __dev_get_by_index(net, ndm->ndm_ifindex);
	if (dev == NULL) {
		pr_info("PF_BRIDGE: RTM_NEWNEIGH with unknown ifindex\n");
		return -ENODEV;
	}

	if (!tb[NDA_LLADDR] || nla_len(tb[NDA_LLADDR]) != ETH_ALEN) {
		pr_info("PF_BRIDGE: RTM_NEWNEIGH with invalid address\n");
		return -EINVAL;
	}

	addr = nla_data(tb[NDA_LLADDR]);

	err = fdb_vid_parse(tb[NDA_VLAN], &vid);
	if (err)
		return err;

	err = -EOPNOTSUPP;

	/* Support fdb on master device the net/bridge default case */
	if ((!ndm->ndm_flags || ndm->ndm_flags & NTF_MASTER) &&
	    (dev->priv_flags & IFF_BRIDGE_PORT)) {
		struct net_device *br_dev = netdev_master_upper_dev_get(dev);
		const struct net_device_ops *ops = br_dev->netdev_ops;

		err = ops->ndo_fdb_add(ndm, tb, dev, addr, vid,
				       nlh->nlmsg_flags);
		if (err)
			goto out;
		else
			ndm->ndm_flags &= ~NTF_MASTER;
	}

	/* Embedded bridge, macvlan, and any other device support */
	if ((ndm->ndm_flags & NTF_SELF)) {
		if (dev->netdev_ops->ndo_fdb_add)
			err = dev->netdev_ops->ndo_fdb_add(ndm, tb, dev, addr,
							   vid,
							   nlh->nlmsg_flags);
		else
			err = ndo_dflt_fdb_add(ndm, tb, dev, addr, vid,
					       nlh->nlmsg_flags);

		if (!err) {
			rtnl_fdb_notify(dev, addr, vid, RTM_NEWNEIGH);
			ndm->ndm_flags &= ~NTF_SELF;
		}
	}
out:
	return err;
}

/**
 * ndo_dflt_fdb_del - default netdevice operation to delete an FDB entry
 */
int ndo_dflt_fdb_del(struct ndmsg *ndm,
		     struct nlattr *tb[],
		     struct net_device *dev,
		     const unsigned char *addr, u16 vid)
{
	int err = -EINVAL;

	/* If aging addresses are supported device will need to
	 * implement its own handler for this.
	 */
	if (!(ndm->ndm_state & NUD_PERMANENT)) {
		pr_info("%s: FDB only supports static addresses\n", dev->name);
		return err;
	}

	if (is_unicast_ether_addr(addr) || is_link_local_ether_addr(addr))
		err = dev_uc_del(dev, addr);
	else if (is_multicast_ether_addr(addr))
		err = dev_mc_del(dev, addr);

	return err;
}
EXPORT_SYMBOL(ndo_dflt_fdb_del);

static int rtnl_fdb_del(struct sk_buff *skb, struct nlmsghdr *nlh)
{
	struct net *net = sock_net(skb->sk);
	struct ndmsg *ndm;
	struct nlattr *tb[NDA_MAX+1];
	struct net_device *dev;
	int err = -EINVAL;
	__u8 *addr;
	u16 vid;

	if (!netlink_capable(skb, CAP_NET_ADMIN))
		return -EPERM;

	err = nlmsg_parse(nlh, sizeof(*ndm), tb, NDA_MAX, NULL);
	if (err < 0)
		return err;

	ndm = nlmsg_data(nlh);
	if (ndm->ndm_ifindex == 0) {
		pr_info("PF_BRIDGE: RTM_DELNEIGH with invalid ifindex\n");
		return -EINVAL;
	}

	dev = __dev_get_by_index(net, ndm->ndm_ifindex);
	if (dev == NULL) {
		pr_info("PF_BRIDGE: RTM_DELNEIGH with unknown ifindex\n");
		return -ENODEV;
	}

	if (!tb[NDA_LLADDR] || nla_len(tb[NDA_LLADDR]) != ETH_ALEN) {
		pr_info("PF_BRIDGE: RTM_DELNEIGH with invalid address\n");
		return -EINVAL;
	}

	addr = nla_data(tb[NDA_LLADDR]);

	err = fdb_vid_parse(tb[NDA_VLAN], &vid);
	if (err)
		return err;

	err = -EOPNOTSUPP;

	/* Support fdb on master device the net/bridge default case */
	if ((!ndm->ndm_flags || ndm->ndm_flags & NTF_MASTER) &&
	    (dev->priv_flags & IFF_BRIDGE_PORT)) {
		struct net_device *br_dev = netdev_master_upper_dev_get(dev);
		const struct net_device_ops *ops = br_dev->netdev_ops;

		if (ops->ndo_fdb_del)
			err = ops->ndo_fdb_del(ndm, tb, dev, addr, vid);

		if (err)
			goto out;
		else
			ndm->ndm_flags &= ~NTF_MASTER;
	}

	/* Embedded bridge, macvlan, and any other device support */
	if (ndm->ndm_flags & NTF_SELF) {
		if (dev->netdev_ops->ndo_fdb_del)
			err = dev->netdev_ops->ndo_fdb_del(ndm, tb, dev, addr,
							   vid);
		else
			err = ndo_dflt_fdb_del(ndm, tb, dev, addr, vid);

		if (!err) {
			rtnl_fdb_notify(dev, addr, vid, RTM_DELNEIGH);
			ndm->ndm_flags &= ~NTF_SELF;
		}
	}
out:
	return err;
}

static int nlmsg_populate_fdb(struct sk_buff *skb,
			      struct netlink_callback *cb,
			      struct net_device *dev,
			      int *idx,
			      struct netdev_hw_addr_list *list)
{
	struct netdev_hw_addr *ha;
	int err;
	u32 portid, seq;

	portid = NETLINK_CB(cb->skb).portid;
	seq = cb->nlh->nlmsg_seq;

	list_for_each_entry(ha, &list->list, list) {
		if (*idx < cb->args[0])
			goto skip;

		err = nlmsg_populate_fdb_fill(skb, dev, ha->addr, 0,
					      portid, seq,
					      RTM_NEWNEIGH, NTF_SELF,
					      NLM_F_MULTI);
		if (err < 0)
			return err;
skip:
		*idx += 1;
	}
	return 0;
}

/**
 * ndo_dflt_fdb_dump - default netdevice operation to dump an FDB table.
 * @nlh: netlink message header
 * @dev: netdevice
 *
 * Default netdevice operation to dump the existing unicast address list.
 * Returns number of addresses from list put in skb.
 */
int ndo_dflt_fdb_dump(struct sk_buff *skb,
		      struct netlink_callback *cb,
		      struct net_device *dev,
		      struct net_device *filter_dev,
		      int idx)
{
	int err;

	netif_addr_lock_bh(dev);
	err = nlmsg_populate_fdb(skb, cb, dev, &idx, &dev->uc);
	if (err)
		goto out;
	nlmsg_populate_fdb(skb, cb, dev, &idx, &dev->mc);
out:
	netif_addr_unlock_bh(dev);
	return idx;
}
EXPORT_SYMBOL(ndo_dflt_fdb_dump);

static int rtnl_fdb_dump(struct sk_buff *skb, struct netlink_callback *cb)
{
	struct net_device *dev;
	struct nlattr *tb[IFLA_MAX+1];
	struct net_device *br_dev = NULL;
	const struct net_device_ops *ops = NULL;
	const struct net_device_ops *cops = NULL;
	struct ifinfomsg *ifm = nlmsg_data(cb->nlh);
	struct net *net = sock_net(skb->sk);
	int brport_idx = 0;
	int br_idx = 0;
	int idx = 0;

	if (nlmsg_parse(cb->nlh, sizeof(struct ifinfomsg), tb, IFLA_MAX,
			ifla_policy) == 0) {
		if (tb[IFLA_MASTER])
			br_idx = nla_get_u32(tb[IFLA_MASTER]);
	}

	brport_idx = ifm->ifi_index;

	if (br_idx) {
		br_dev = __dev_get_by_index(net, br_idx);
		if (!br_dev)
			return -ENODEV;

		ops = br_dev->netdev_ops;
	}

	for_each_netdev(net, dev) {
		if (brport_idx && (dev->ifindex != brport_idx))
			continue;

		if (!br_idx) { /* user did not specify a specific bridge */
			if (dev->priv_flags & IFF_BRIDGE_PORT) {
				br_dev = netdev_master_upper_dev_get(dev);
				cops = br_dev->netdev_ops;
			}

		} else {
			if (dev != br_dev &&
			    !(dev->priv_flags & IFF_BRIDGE_PORT))
				continue;

			if (br_dev != netdev_master_upper_dev_get(dev) &&
			    !(dev->priv_flags & IFF_EBRIDGE))
				continue;

			cops = ops;
		}

		if (dev->priv_flags & IFF_BRIDGE_PORT) {
			if (cops && cops->ndo_fdb_dump)
				idx = cops->ndo_fdb_dump(skb, cb, br_dev, dev,
							 idx);
		}

		if (dev->netdev_ops->ndo_fdb_dump)
			idx = dev->netdev_ops->ndo_fdb_dump(skb, cb, dev, NULL,
							    idx);
		else
			idx = ndo_dflt_fdb_dump(skb, cb, dev, NULL, idx);

		cops = NULL;
	}

	cb->args[0] = idx;
	return skb->len;
}

static int brport_nla_put_flag(struct sk_buff *skb, u32 flags, u32 mask,
			       unsigned int attrnum, unsigned int flag)
{
	if (mask & flag)
		return nla_put_u8(skb, attrnum, !!(flags & flag));
	return 0;
}

int ndo_dflt_bridge_getlink(struct sk_buff *skb, u32 pid, u32 seq,
			    struct net_device *dev, u16 mode,
			    u32 flags, u32 mask, int nlflags,
			    u32 filter_mask,
			    int (*vlan_fill)(struct sk_buff *skb,
					     struct net_device *dev,
					     u32 filter_mask))
{
	struct nlmsghdr *nlh;
	struct ifinfomsg *ifm;
	struct nlattr *br_afspec;
	struct nlattr *protinfo;
	u8 operstate = netif_running(dev) ? dev->operstate : IF_OPER_DOWN;
	struct net_device *br_dev = netdev_master_upper_dev_get(dev);
	int err = 0;

	nlh = nlmsg_put(skb, pid, seq, RTM_NEWLINK, sizeof(*ifm), nlflags);
	if (nlh == NULL)
		return -EMSGSIZE;

	ifm = nlmsg_data(nlh);
	ifm->ifi_family = AF_BRIDGE;
	ifm->__ifi_pad = 0;
	ifm->ifi_type = dev->type;
	ifm->ifi_index = dev->ifindex;
	ifm->ifi_flags = dev_get_flags(dev);
	ifm->ifi_change = 0;


	if (nla_put_string(skb, IFLA_IFNAME, dev->name) ||
	    nla_put_u32(skb, IFLA_MTU, dev->mtu) ||
	    nla_put_u8(skb, IFLA_OPERSTATE, operstate) ||
	    (br_dev &&
	     nla_put_u32(skb, IFLA_MASTER, br_dev->ifindex)) ||
	    (dev->addr_len &&
	     nla_put(skb, IFLA_ADDRESS, dev->addr_len, dev->dev_addr)) ||
	    (dev->ifindex != dev_get_iflink(dev) &&
	     nla_put_u32(skb, IFLA_LINK, dev_get_iflink(dev))))
		goto nla_put_failure;

	br_afspec = nla_nest_start(skb, IFLA_AF_SPEC);
	if (!br_afspec)
		goto nla_put_failure;

	if (nla_put_u16(skb, IFLA_BRIDGE_FLAGS, BRIDGE_FLAGS_SELF)) {
		nla_nest_cancel(skb, br_afspec);
		goto nla_put_failure;
	}

	if (mode != BRIDGE_MODE_UNDEF) {
		if (nla_put_u16(skb, IFLA_BRIDGE_MODE, mode)) {
			nla_nest_cancel(skb, br_afspec);
			goto nla_put_failure;
		}
	}
	if (vlan_fill) {
		err = vlan_fill(skb, dev, filter_mask);
		if (err) {
			nla_nest_cancel(skb, br_afspec);
			goto nla_put_failure;
		}
	}
	nla_nest_end(skb, br_afspec);

	protinfo = nla_nest_start(skb, IFLA_PROTINFO | NLA_F_NESTED);
	if (!protinfo)
		goto nla_put_failure;

	if (brport_nla_put_flag(skb, flags, mask,
				IFLA_BRPORT_MODE, BR_HAIRPIN_MODE) ||
	    brport_nla_put_flag(skb, flags, mask,
				IFLA_BRPORT_GUARD, BR_BPDU_GUARD) ||
	    brport_nla_put_flag(skb, flags, mask,
				IFLA_BRPORT_FAST_LEAVE,
				BR_MULTICAST_FAST_LEAVE) ||
	    brport_nla_put_flag(skb, flags, mask,
				IFLA_BRPORT_PROTECT, BR_ROOT_BLOCK) ||
	    brport_nla_put_flag(skb, flags, mask,
				IFLA_BRPORT_LEARNING, BR_LEARNING) ||
	    brport_nla_put_flag(skb, flags, mask,
				IFLA_BRPORT_LEARNING_SYNC, BR_LEARNING_SYNC) ||
	    brport_nla_put_flag(skb, flags, mask,
				IFLA_BRPORT_UNICAST_FLOOD, BR_FLOOD) ||
	    brport_nla_put_flag(skb, flags, mask,
				IFLA_BRPORT_PROXYARP, BR_PROXYARP)) {
		nla_nest_cancel(skb, protinfo);
		goto nla_put_failure;
	}

	nla_nest_end(skb, protinfo);

	nlmsg_end(skb, nlh);
	return 0;
nla_put_failure:
	nlmsg_cancel(skb, nlh);
	return err ? err : -EMSGSIZE;
}
EXPORT_SYMBOL_GPL(ndo_dflt_bridge_getlink);

static int rtnl_bridge_getlink(struct sk_buff *skb, struct netlink_callback *cb)
{
	struct net *net = sock_net(skb->sk);
	struct net_device *dev;
	int idx = 0;
	u32 portid = NETLINK_CB(cb->skb).portid;
	u32 seq = cb->nlh->nlmsg_seq;
	u32 filter_mask = 0;
	int err;

	if (nlmsg_len(cb->nlh) > sizeof(struct ifinfomsg)) {
		struct nlattr *extfilt;

		extfilt = nlmsg_find_attr(cb->nlh, sizeof(struct ifinfomsg),
					  IFLA_EXT_MASK);
		if (extfilt) {
			if (nla_len(extfilt) < sizeof(filter_mask))
				return -EINVAL;

			filter_mask = nla_get_u32(extfilt);
		}
	}

	rcu_read_lock();
	for_each_netdev_rcu(net, dev) {
		const struct net_device_ops *ops = dev->netdev_ops;
		struct net_device *br_dev = netdev_master_upper_dev_get(dev);

		if (br_dev && br_dev->netdev_ops->ndo_bridge_getlink) {
			if (idx >= cb->args[0]) {
				err = br_dev->netdev_ops->ndo_bridge_getlink(
						skb, portid, seq, dev,
						filter_mask, NLM_F_MULTI);
				if (err < 0 && err != -EOPNOTSUPP)
					break;
			}
			idx++;
		}

		if (ops->ndo_bridge_getlink) {
			if (idx >= cb->args[0]) {
				err = ops->ndo_bridge_getlink(skb, portid,
							      seq, dev,
							      filter_mask,
							      NLM_F_MULTI);
				if (err < 0 && err != -EOPNOTSUPP)
					break;
			}
			idx++;
		}
	}
	rcu_read_unlock();
	cb->args[0] = idx;

	return skb->len;
}

static inline size_t bridge_nlmsg_size(void)
{
	return NLMSG_ALIGN(sizeof(struct ifinfomsg))
		+ nla_total_size(IFNAMSIZ)	/* IFLA_IFNAME */
		+ nla_total_size(MAX_ADDR_LEN)	/* IFLA_ADDRESS */
		+ nla_total_size(sizeof(u32))	/* IFLA_MASTER */
		+ nla_total_size(sizeof(u32))	/* IFLA_MTU */
		+ nla_total_size(sizeof(u32))	/* IFLA_LINK */
		+ nla_total_size(sizeof(u32))	/* IFLA_OPERSTATE */
		+ nla_total_size(sizeof(u8))	/* IFLA_PROTINFO */
		+ nla_total_size(sizeof(struct nlattr))	/* IFLA_AF_SPEC */
		+ nla_total_size(sizeof(u16))	/* IFLA_BRIDGE_FLAGS */
		+ nla_total_size(sizeof(u16));	/* IFLA_BRIDGE_MODE */
}

static int rtnl_bridge_notify(struct net_device *dev)
{
	struct net *net = dev_net(dev);
	struct sk_buff *skb;
	int err = -EOPNOTSUPP;

	if (!dev->netdev_ops->ndo_bridge_getlink)
		return 0;

	skb = nlmsg_new(bridge_nlmsg_size(), GFP_ATOMIC);
	if (!skb) {
		err = -ENOMEM;
		goto errout;
	}

	err = dev->netdev_ops->ndo_bridge_getlink(skb, 0, 0, dev, 0, 0);
	if (err < 0)
		goto errout;

	if (!skb->len)
		goto errout;

	rtnl_notify(skb, net, 0, RTNLGRP_LINK, NULL, GFP_ATOMIC);
	return 0;
errout:
	WARN_ON(err == -EMSGSIZE);
	kfree_skb(skb);
	if (err)
		rtnl_set_sk_err(net, RTNLGRP_LINK, err);
	return err;
}

static int rtnl_bridge_setlink(struct sk_buff *skb, struct nlmsghdr *nlh)
{
	struct net *net = sock_net(skb->sk);
	struct ifinfomsg *ifm;
	struct net_device *dev;
	struct nlattr *br_spec, *attr = NULL;
	int rem, err = -EOPNOTSUPP;
	u16 flags = 0;
	bool have_flags = false;

	if (nlmsg_len(nlh) < sizeof(*ifm))
		return -EINVAL;

	ifm = nlmsg_data(nlh);
	if (ifm->ifi_family != AF_BRIDGE)
		return -EPFNOSUPPORT;

	dev = __dev_get_by_index(net, ifm->ifi_index);
	if (!dev) {
		pr_info("PF_BRIDGE: RTM_SETLINK with unknown ifindex\n");
		return -ENODEV;
	}

	br_spec = nlmsg_find_attr(nlh, sizeof(struct ifinfomsg), IFLA_AF_SPEC);
	if (br_spec) {
		nla_for_each_nested(attr, br_spec, rem) {
			if (nla_type(attr) == IFLA_BRIDGE_FLAGS) {
				if (nla_len(attr) < sizeof(flags))
					return -EINVAL;

				have_flags = true;
				flags = nla_get_u16(attr);
				break;
			}
		}
	}

	if (!flags || (flags & BRIDGE_FLAGS_MASTER)) {
		struct net_device *br_dev = netdev_master_upper_dev_get(dev);

		if (!br_dev || !br_dev->netdev_ops->ndo_bridge_setlink) {
			err = -EOPNOTSUPP;
			goto out;
		}

		err = br_dev->netdev_ops->ndo_bridge_setlink(dev, nlh, flags);
		if (err)
			goto out;

		flags &= ~BRIDGE_FLAGS_MASTER;
	}

	if ((flags & BRIDGE_FLAGS_SELF)) {
		if (!dev->netdev_ops->ndo_bridge_setlink)
			err = -EOPNOTSUPP;
		else
			err = dev->netdev_ops->ndo_bridge_setlink(dev, nlh,
								  flags);
		if (!err) {
			flags &= ~BRIDGE_FLAGS_SELF;

			/* Generate event to notify upper layer of bridge
			 * change
			 */
			err = rtnl_bridge_notify(dev);
		}
	}

	if (have_flags)
		memcpy(nla_data(attr), &flags, sizeof(flags));
out:
	return err;
}

static int rtnl_bridge_dellink(struct sk_buff *skb, struct nlmsghdr *nlh)
{
	struct net *net = sock_net(skb->sk);
	struct ifinfomsg *ifm;
	struct net_device *dev;
	struct nlattr *br_spec, *attr = NULL;
	int rem, err = -EOPNOTSUPP;
	u16 flags = 0;
	bool have_flags = false;

	if (nlmsg_len(nlh) < sizeof(*ifm))
		return -EINVAL;

	ifm = nlmsg_data(nlh);
	if (ifm->ifi_family != AF_BRIDGE)
		return -EPFNOSUPPORT;

	dev = __dev_get_by_index(net, ifm->ifi_index);
	if (!dev) {
		pr_info("PF_BRIDGE: RTM_SETLINK with unknown ifindex\n");
		return -ENODEV;
	}

	br_spec = nlmsg_find_attr(nlh, sizeof(struct ifinfomsg), IFLA_AF_SPEC);
	if (br_spec) {
		nla_for_each_nested(attr, br_spec, rem) {
			if (nla_type(attr) == IFLA_BRIDGE_FLAGS) {
				if (nla_len(attr) < sizeof(flags))
					return -EINVAL;

				have_flags = true;
				flags = nla_get_u16(attr);
				break;
			}
		}
	}

	if (!flags || (flags & BRIDGE_FLAGS_MASTER)) {
		struct net_device *br_dev = netdev_master_upper_dev_get(dev);

		if (!br_dev || !br_dev->netdev_ops->ndo_bridge_dellink) {
			err = -EOPNOTSUPP;
			goto out;
		}

		err = br_dev->netdev_ops->ndo_bridge_dellink(dev, nlh, flags);
		if (err)
			goto out;

		flags &= ~BRIDGE_FLAGS_MASTER;
	}

	if ((flags & BRIDGE_FLAGS_SELF)) {
		if (!dev->netdev_ops->ndo_bridge_dellink)
			err = -EOPNOTSUPP;
		else
			err = dev->netdev_ops->ndo_bridge_dellink(dev, nlh,
								  flags);

		if (!err) {
			flags &= ~BRIDGE_FLAGS_SELF;

			/* Generate event to notify upper layer of bridge
			 * change
			 */
			err = rtnl_bridge_notify(dev);
		}
	}

	if (have_flags)
		memcpy(nla_data(attr), &flags, sizeof(flags));
out:
	return err;
}

/* Process one rtnetlink message. */

static int rtnetlink_rcv_msg(struct sk_buff *skb, struct nlmsghdr *nlh)
{
	struct net *net = sock_net(skb->sk);
	rtnl_doit_func doit;
	int sz_idx, kind;
	int family;
	int type;
	int err;

	type = nlh->nlmsg_type;
	if (type > RTM_MAX)
		return -EOPNOTSUPP;

	type -= RTM_BASE;

	/* All the messages must have at least 1 byte length */
	if (nlmsg_len(nlh) < sizeof(struct rtgenmsg))
		return 0;

	family = ((struct rtgenmsg *)nlmsg_data(nlh))->rtgen_family;
	sz_idx = type>>2;
	kind = type&3;

	if (kind != 2 && !netlink_net_capable(skb, CAP_NET_ADMIN))
		return -EPERM;

	if (kind == 2 && nlh->nlmsg_flags&NLM_F_DUMP) {
		struct sock *rtnl;
		rtnl_dumpit_func dumpit;
		rtnl_calcit_func calcit;
		u16 min_dump_alloc = 0;

		dumpit = rtnl_get_dumpit(family, type);
		if (dumpit == NULL)
			return -EOPNOTSUPP;
		calcit = rtnl_get_calcit(family, type);
		if (calcit)
			min_dump_alloc = calcit(skb, nlh);

		__rtnl_unlock();
		rtnl = net->rtnl;
		{
			struct netlink_dump_control c = {
				.dump		= dumpit,
				.min_dump_alloc	= min_dump_alloc,
			};
			err = netlink_dump_start(rtnl, skb, nlh, &c);
		}
		rtnl_lock();
		return err;
	}

	doit = rtnl_get_doit(family, type);
	if (doit == NULL)
		return -EOPNOTSUPP;

	return doit(skb, nlh);
}

static void rtnetlink_rcv(struct sk_buff *skb)
{
	rtnl_lock();
	netlink_rcv_skb(skb, &rtnetlink_rcv_msg);
	rtnl_unlock();
}

static int rtnetlink_event(struct notifier_block *this, unsigned long event, void *ptr)
{
	struct net_device *dev = netdev_notifier_info_to_dev(ptr);

	switch (event) {
	case NETDEV_UP:
	case NETDEV_DOWN:
	case NETDEV_PRE_UP:
	case NETDEV_POST_INIT:
	case NETDEV_REGISTER:
	case NETDEV_CHANGE:
	case NETDEV_PRE_TYPE_CHANGE:
	case NETDEV_GOING_DOWN:
	case NETDEV_UNREGISTER:
	case NETDEV_UNREGISTER_FINAL:
	case NETDEV_RELEASE:
	case NETDEV_JOIN:
	case NETDEV_BONDING_INFO:
		break;
	default:
		rtmsg_ifinfo(RTM_NEWLINK, dev, 0, GFP_KERNEL);
		break;
	}
	return NOTIFY_DONE;
}

static struct notifier_block rtnetlink_dev_notifier = {
	.notifier_call	= rtnetlink_event,
};


static int __net_init rtnetlink_net_init(struct net *net)
{
	struct sock *sk;
	struct netlink_kernel_cfg cfg = {
		.groups		= RTNLGRP_MAX,
		.input		= rtnetlink_rcv,
		.cb_mutex	= &rtnl_mutex,
		.flags		= NL_CFG_F_NONROOT_RECV,
	};

	sk = netlink_kernel_create(net, NETLINK_ROUTE, &cfg);
	if (!sk)
		return -ENOMEM;
	net->rtnl = sk;
	return 0;
}

static void __net_exit rtnetlink_net_exit(struct net *net)
{
	netlink_kernel_release(net->rtnl);
	net->rtnl = NULL;
}

static struct pernet_operations rtnetlink_net_ops = {
	.init = rtnetlink_net_init,
	.exit = rtnetlink_net_exit,
};

void __init rtnetlink_init(void)
{
	if (register_pernet_subsys(&rtnetlink_net_ops))
		panic("rtnetlink_init: cannot initialize rtnetlink\n");

	register_netdevice_notifier(&rtnetlink_dev_notifier);

	rtnl_register(PF_UNSPEC, RTM_GETLINK, rtnl_getlink,
		      rtnl_dump_ifinfo, rtnl_calcit);
	rtnl_register(PF_UNSPEC, RTM_SETLINK, rtnl_setlink, NULL, NULL);
	rtnl_register(PF_UNSPEC, RTM_NEWLINK, rtnl_newlink, NULL, NULL);
	rtnl_register(PF_UNSPEC, RTM_DELLINK, rtnl_dellink, NULL, NULL);

	rtnl_register(PF_UNSPEC, RTM_GETADDR, NULL, rtnl_dump_all, NULL);
	rtnl_register(PF_UNSPEC, RTM_GETROUTE, NULL, rtnl_dump_all, NULL);

	rtnl_register(PF_BRIDGE, RTM_NEWNEIGH, rtnl_fdb_add, NULL, NULL);
	rtnl_register(PF_BRIDGE, RTM_DELNEIGH, rtnl_fdb_del, NULL, NULL);
	rtnl_register(PF_BRIDGE, RTM_GETNEIGH, NULL, rtnl_fdb_dump, NULL);

	rtnl_register(PF_BRIDGE, RTM_GETLINK, NULL, rtnl_bridge_getlink, NULL);
	rtnl_register(PF_BRIDGE, RTM_DELLINK, rtnl_bridge_dellink, NULL, NULL);
	rtnl_register(PF_BRIDGE, RTM_SETLINK, rtnl_bridge_setlink, NULL, NULL);
}<|MERGE_RESOLUTION|>--- conflicted
+++ resolved
@@ -1272,99 +1272,7 @@
 		if (!vfinfo)
 			goto nla_put_failure;
 		for (i = 0; i < num_vfs; i++) {
-<<<<<<< HEAD
-			struct ifla_vf_info ivi;
-			struct ifla_vf_mac vf_mac;
-			struct ifla_vf_vlan vf_vlan;
-			struct ifla_vf_rate vf_rate;
-			struct ifla_vf_tx_rate vf_tx_rate;
-			struct ifla_vf_spoofchk vf_spoofchk;
-			struct ifla_vf_link_state vf_linkstate;
-			struct ifla_vf_rss_query_en vf_rss_query_en;
-			struct ifla_vf_stats vf_stats;
-			struct ifla_vf_trust vf_trust;
-
-			/*
-			 * Not all SR-IOV capable drivers support the
-			 * spoofcheck and "RSS query enable" query.  Preset to
-			 * -1 so the user space tool can detect that the driver
-			 * didn't report anything.
-			 */
-			ivi.spoofchk = -1;
-			ivi.rss_query_en = -1;
-			ivi.trusted = -1;
-			memset(ivi.mac, 0, sizeof(ivi.mac));
-			/* The default value for VF link state is "auto"
-			 * IFLA_VF_LINK_STATE_AUTO which equals zero
-			 */
-			ivi.linkstate = 0;
-			if (dev->netdev_ops->ndo_get_vf_config(dev, i, &ivi))
-				break;
-			vf_mac.vf =
-				vf_vlan.vf =
-				vf_rate.vf =
-				vf_tx_rate.vf =
-				vf_spoofchk.vf =
-				vf_linkstate.vf =
-				vf_rss_query_en.vf =
-				vf_trust.vf = ivi.vf;
-
-			memcpy(vf_mac.mac, ivi.mac, sizeof(ivi.mac));
-			vf_vlan.vlan = ivi.vlan;
-			vf_vlan.qos = ivi.qos;
-			vf_tx_rate.rate = ivi.max_tx_rate;
-			vf_rate.min_tx_rate = ivi.min_tx_rate;
-			vf_rate.max_tx_rate = ivi.max_tx_rate;
-			vf_spoofchk.setting = ivi.spoofchk;
-			vf_linkstate.link_state = ivi.linkstate;
-			vf_rss_query_en.setting = ivi.rss_query_en;
-			vf_trust.setting = ivi.trusted;
-			vf = nla_nest_start(skb, IFLA_VF_INFO);
-			if (!vf) {
-				nla_nest_cancel(skb, vfinfo);
-				goto nla_put_failure;
-			}
-			if (nla_put(skb, IFLA_VF_MAC, sizeof(vf_mac), &vf_mac) ||
-			    nla_put(skb, IFLA_VF_VLAN, sizeof(vf_vlan), &vf_vlan) ||
-			    nla_put(skb, IFLA_VF_RATE, sizeof(vf_rate),
-				    &vf_rate) ||
-			    nla_put(skb, IFLA_VF_TX_RATE, sizeof(vf_tx_rate),
-				    &vf_tx_rate) ||
-			    nla_put(skb, IFLA_VF_SPOOFCHK, sizeof(vf_spoofchk),
-				    &vf_spoofchk) ||
-			    nla_put(skb, IFLA_VF_LINK_STATE, sizeof(vf_linkstate),
-				    &vf_linkstate) ||
-			    nla_put(skb, IFLA_VF_RSS_QUERY_EN,
-				    sizeof(vf_rss_query_en),
-				    &vf_rss_query_en) ||
-			    nla_put(skb, IFLA_VF_TRUST,
-				    sizeof(vf_trust), &vf_trust))
-				goto nla_put_failure;
-			memset(&vf_stats, 0, sizeof(vf_stats));
-			if (dev->netdev_ops->ndo_get_vf_stats)
-				dev->netdev_ops->ndo_get_vf_stats(dev, i,
-								  &vf_stats);
-			vfstats = nla_nest_start(skb, IFLA_VF_STATS);
-			if (!vfstats) {
-				nla_nest_cancel(skb, vf);
-				nla_nest_cancel(skb, vfinfo);
-				goto nla_put_failure;
-			}
-			if (nla_put_u64(skb, IFLA_VF_STATS_RX_PACKETS,
-					vf_stats.rx_packets) ||
-			    nla_put_u64(skb, IFLA_VF_STATS_TX_PACKETS,
-					vf_stats.tx_packets) ||
-			    nla_put_u64(skb, IFLA_VF_STATS_RX_BYTES,
-					vf_stats.rx_bytes) ||
-			    nla_put_u64(skb, IFLA_VF_STATS_TX_BYTES,
-					vf_stats.tx_bytes) ||
-			    nla_put_u64(skb, IFLA_VF_STATS_BROADCAST,
-					vf_stats.broadcast) ||
-			    nla_put_u64(skb, IFLA_VF_STATS_MULTICAST,
-					vf_stats.multicast))
-=======
 			if (rtnl_fill_vfinfo(skb, dev, i, vfinfo))
->>>>>>> 06a691e6
 				goto nla_put_failure;
 		}
 
