--- conflicted
+++ resolved
@@ -683,19 +683,11 @@
 						u8 r_block, u8 p_block)
 {
 	struct aic32x4_priv *aic32x4 = snd_soc_component_get_drvdata(component);
-<<<<<<< HEAD
 
 	if (aic32x4->type == AIC32X4_TYPE_TAS2505) {
 		if (r_block || p_block > 3)
 			return -EINVAL;
 
-=======
-
-	if (aic32x4->type == AIC32X4_TYPE_TAS2505) {
-		if (r_block || p_block > 3)
-			return -EINVAL;
-
->>>>>>> df0cc57e
 		snd_soc_component_write(component, AIC32X4_DACSPB, p_block);
 	} else { /* AIC32x4 */
 		if (r_block > 18 || p_block > 25)
